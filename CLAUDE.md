# CLAUDE.md

This file provides guidance to Claude Code (claude.ai/code) when working with code in this repository.

## Project Overview

This is a comprehensive hotel employee onboarding system built with a FastAPI backend and React/TypeScript frontend. The system handles the complete employee lifecycle from job application to onboarding completion, including document management, digital signatures, and compliance requirements.

**CRITICAL IMPLEMENTATION APPROACH**: This system is being rebuilt using a **brick-by-brick methodology** where each page/component is built individually, tested thoroughly, then connected to the next page. This ensures a stable, working system at each step rather than attempting to build everything at once.

**MODULAR FORM ARCHITECTURE**: The system is designed with complete modularity where individual forms (W-4, I-9, health insurance, etc.) can be sent independently to employees for updates at any time. When an employee's situation changes (marriage, dependents, address), HR can send just the specific form needed for update without requiring a complete onboarding process.

## Three-Phase Onboarding Workflow

1. **Employee Phase**: Complete required forms and documentation
2. **Manager Phase**: Review employee submissions and complete I-9 Section 2
3. **HR Phase**: Final approval and compliance verification

## Brick-by-Brick Implementation Plan

### Phase 1: Foundation & Cleanup (CURRENT FOCUS)
**Status**: ✅ IN PROGRESS - Fixing component prop structure

**Completed Tasks:**
- ✅ Fixed WelcomeStep component to use direct props instead of useOutletContext
- ✅ Fixed PersonalInfoStep component prop structure
- ✅ Fixed I9Section1Step component prop structure
- ✅ Created TestStepComponents for isolated testing
- ✅ Added autoFillManager utility for consistent data management

**Current Task:**
- 🔄 Testing basic component rendering and navigation
- 🔄 Ensuring all step components work with direct props pattern

**Next Steps:**
1. Complete remaining step component fixes (JobDetailsStep, etc.)
2. Create simple navigation wrapper that works
3. Test basic data flow between components
4. Verify each component renders without errors

### Phase 2: Core Page Implementation (PLANNED)
**Approach**: Build → Test → Link pattern

**Page Order** (based on "2025+ New Employee Hire Packet" analysis):

#### Page 1: Manager Forms & Setup
- **Purpose**: Manager completes property setup and employee position details
- **Components**: Property info, job description, manager contact
- **Testing**: Verify manager can complete forms and submit
- **Link**: Direct to employee notification system

#### Page 2: Employee Welcome & Language Selection  
- **Purpose**: Employee receives notification and selects language preference
- **Components**: WelcomeStep (already fixed), language toggle, overview
- **Testing**: Test language switching, welcome flow
- **Link**: Connect to job details confirmation

#### Page 3: Job Details Confirmation
- **Purpose**: Employee reviews and confirms job details set by manager
- **Components**: JobDetailsStep (already fixed), job info display, confirmations
- **Testing**: Verify job details display correctly, confirmations work
- **Link**: Connect to personal information collection

#### Page 4: Personal Information Collection
- **Purpose**: Collect employee personal details and emergency contacts
- **Components**: PersonalInfoStep (already fixed), PersonalInformationForm, EmergencyContactsForm
- **Testing**: Test form validation, data persistence, emergency contacts
- **Link**: Connect to federal compliance forms

#### Page 5: I-9 Section 1 (Federal Compliance)
- **Purpose**: Employee completes I-9 Section 1 employment eligibility verification
- **Components**: I9Section1Step (already fixed), I9Section1Form, digital signature
- **Testing**: Test federal validation, signature capture, compliance rules
- **Link**: Connect to I-9 supplements if needed

#### Page 6: I-9 Supplements A & B (Conditional)
- **Purpose**: Complete I-9 Supplement A (Preparer/Translator) or B (for certain cases)
- **Components**: I9SupplementA, I9SupplementB with smart field mapping
- **Testing**: Test conditional logic, ensure fields stay blank per federal requirements
- **Link**: Connect to document upload

#### Page 7: Document Upload & Verification
- **Purpose**: Upload identity and work authorization documents
- **Components**: DocumentUploadStep, OCR processing, validation
- **Testing**: Test file upload, OCR accuracy, document validation
- **Link**: Connect to W-4 tax information

#### Page 8: W-4 Tax Information (Federal Compliance)
- **Purpose**: Complete W-4 Employee's Withholding Certificate
- **Components**: W4FormStep, W4Form with IRS validation
- **Testing**: Test tax calculations, validation rules, digital signature
- **Link**: Connect to direct deposit setup

#### Page 9: Direct Deposit Setup
- **Purpose**: Set up banking information for payroll
- **Components**: DirectDepositStep, banking validation, security
- **Testing**: Test bank validation, security measures, form submission
- **Link**: Connect to health insurance enrollment

#### Page 10: Health Insurance Enrollment
- **Purpose**: Select health insurance options and dependents
- **Components**: HealthInsuranceStep, plan comparisons, dependent management
- **Testing**: Test plan selection, dependent calculations, enrollment
- **Link**: Connect to company policies

#### Page 11: Company Policies & Acknowledgments
- **Purpose**: Review and acknowledge company policies
- **Components**: CompanyPoliciesStep, policy display, acknowledgments
- **Testing**: Test policy display, acknowledgment tracking
- **Link**: Connect to specialized policy forms

#### Page 12: Human Trafficking Awareness (Federal Requirement)
- **Purpose**: Complete federally required human trafficking awareness training
- **Components**: HumanTraffickingAwareness, training content, certification
- **Testing**: Test training completion, certification generation
- **Link**: Connect to weapons policy if applicable

#### Page 13: Weapons Policy Acknowledgment (Property-Specific)
- **Purpose**: Acknowledge weapons policy for security positions
- **Components**: WeaponsPolicyStep, conditional display based on position
- **Testing**: Test conditional logic, policy acknowledgment
- **Link**: Connect to background check authorization  

#### Page 14: Background Check Authorization
- **Purpose**: Authorize background check processing
- **Components**: BackgroundCheckStep, authorization forms, consent
- **Testing**: Test authorization process, consent management
- **Link**: Connect to photo capture

#### Page 15: Employee Photo Capture
- **Purpose**: Capture employee photo for ID badge and records
- **Components**: PhotoCaptureStep, camera integration, photo validation
- **Testing**: Test camera access, photo quality, storage
- **Link**: Connect to final review

#### Page 16: Employee Final Review & Submission
- **Purpose**: Review all entered information and submit for manager approval
- **Components**: FinalReviewStep, comprehensive summary, submission
- **Testing**: Test complete data review, submission process
- **Link**: Connect to manager review workflow

### Phase 3: Manager Review Integration (PLANNED)
**Purpose**: Integrate manager workflow for completing I-9 Section 2 and final approval

#### Manager Review Dashboard
- **Components**: Manager interface for reviewing submitted onboarding
- **Features**: I-9 Section 2 completion, document verification, approval workflow
- **Testing**: Test manager access, I-9 Section 2 completion, approval process

#### I-9 Section 2 Completion (Manager)
- **Components**: Manager completes I-9 Section 2 within 3 business days
- **Features**: Document review, employer verification, signature
- **Testing**: Test timing compliance, document verification, completion

### Phase 4: Integration & Testing (PLANNED)
**Purpose**: Connect all pages into seamless workflow

#### Navigation System
- **Components**: Step-by-step navigation, progress tracking, back/forward functionality
- **Features**: URL routing, progress persistence, error handling
- **Testing**: Test complete workflow, navigation, data persistence

#### Data Flow Integration
- **Components**: Unified data management, auto-fill functionality, validation
- **Features**: Cross-component data sharing, validation consistency
- **Testing**: Test data flow, validation, auto-fill accuracy

#### PDF Generation & Review
- **Components**: Official document generation using government templates
- **Features**: I-9 PDF generation, W-4 PDF generation, signature integration
- **Testing**: Test PDF accuracy, signature placement, federal compliance

### Phase 5: Production Readiness (PLANNED)
**Purpose**: Final testing and production deployment preparation

#### Comprehensive Testing
- **End-to-end workflow testing**: Complete onboarding process from start to finish
- **Federal compliance validation**: Ensure all government requirements are met
- **Multi-language testing**: Verify English/Spanish functionality
- **Manager workflow testing**: Complete manager review and approval process

#### Performance & Security
- **Security audit**: Ensure all personal data is properly protected
- **Performance optimization**: Optimize loading times and user experience
- **Error handling**: Comprehensive error handling and user feedback

## Government Compliance Requirements

### I-9 Employment Eligibility Verification
- **Section 1**: Must be completed by employee on or before first day of work
- **Section 2**: Must be completed by employer within 3 business days of start date
- **Supplements A/B**: Only used in specific circumstances, most fields must remain blank
- **Document Requirements**: Must verify both identity AND work authorization
- **Retention**: Must be retained for 3 years after hire date or 1 year after termination

### W-4 Employee's Withholding Certificate
- **IRS Compliance**: Must use current year IRS form template
- **Validation**: Must validate tax calculations and withholding amounts
- **Digital Signature**: Must capture employee signature with legal compliance metadata
- **Updates**: Employees can update W-4 information at any time

### Federal Documentation Standards
- **Digital Signatures**: Must include timestamp, IP address, legal compliance metadata
- **Data Retention**: All federal forms must be retained per government requirements
- **Privacy Protection**: All personal information must be encrypted and secured
- **Audit Trail**: Complete audit trail required for all compliance-related actions

## Component Architecture

### Step Component Pattern (CURRENT IMPLEMENTATION)
All onboarding step components follow this standardized pattern:

```typescript
interface StepProps {
  currentStep: any
  progress: any
  markStepComplete: (stepId: string, data?: any) => void
  saveProgress: (stepId: string, data?: any) => void
  language: 'en' | 'es'
  employee?: any
  property?: any
}

export default function StepName(props: StepProps) {
  // Component implementation using direct props
  // NO useOutletContext() calls
}
```

### Data Management
- **autoFillManager**: Centralized utility for managing form auto-fill across steps
- **Progress Tracking**: Each step saves progress independently with step ID
- **Validation**: Each component handles its own validation and completion status

## Testing Strategy

### Component-Level Testing
- **Individual Step Testing**: Each step component tested in isolation
- **Props Interface Testing**: Verify all components work with standardized props
- **Validation Testing**: Test form validation and completion logic

### Integration Testing  
- **Navigation Flow**: Test navigation between steps
- **Data Persistence**: Test data saving and loading across steps
- **Language Switching**: Test bilingual functionality

### End-to-End Testing
- **Complete Workflow**: Test entire onboarding process from start to finish
- **Manager Integration**: Test manager review and completion workflow
- **Federal Compliance**: Test all government compliance requirements

## Development Commands

### Backend
```bash
cd hotel-onboarding-backend
poetry install                    # Install dependencies
poetry run python app/main.py     # Run development server on port 8000
poetry run python app/main_enhanced.py  # Run enhanced server on port 8000
poetry run pytest tests/        # Run backend tests
poetry run python -m pytest tests/test_integration.py  # Run integration tests
```

### Frontend
```bash
cd hotel-onboarding-frontend
npm install                       # Install dependencies
npm run dev                      # Start development server (http://localhost:3000)
npm run build                    # Build for production
npm run test                     # Run Jest tests
npm run test:watch              # Run tests in watch mode
npm run lint                    # Run ESLint
npm run test -- --coverage      # Run tests with coverage report
```

### Testing Individual Components
```bash
# Backend: Run specific test file
cd hotel-onboarding-backend
poetry run python test_<filename>.py

# Frontend: Run specific test file
cd hotel-onboarding-frontend
npm test src/__tests__/<filename>.test.tsx
```

### Common Test Scripts
```bash
# Backend test data setup
poetry run python create_test_data.py
poetry run python setup_test_accounts.py

# Testing specific features
poetry run python test_job_application_submission.py
poetry run python test_manager_access_control.py
poetry run python test_email_service.py
```

### Testing Routes
- `/test-steps` - Test individual step components in isolation
- `/onboard` - Main enhanced onboarding portal (under development)
- `/manager` - Manager dashboard for reviews and approvals
- `/job-application` - Public job application form
- `/login` - Authentication page
- `/hr-dashboard` - HR management interface

## Architecture

### Backend (hotel-onboarding-backend/)
- **Framework**: FastAPI with Python 3.12+
- **Database**: In-memory database (dictionary-based) for development
- **Key Files**:
  - `app/main.py`: Core FastAPI application with basic functionality
  - `app/main_enhanced.py`: Enhanced version with additional features (primary implementation)
  - `app/models.py`: Comprehensive Pydantic models for all data structures
  - `app/auth.py`: Authentication and authorization logic
  - `app/pdf_forms.py`: PDF form generation and processing with government templates
  - `app/i9_section2.py`: I-9 Section 2 employer verification logic
  - `app/email_service.py`: Email notification service for onboarding workflows
  - `app/qr_service.py`: QR code generation for job application links
  - `app/document_service.py`: Document upload and OCR processing
  - `app/compliance_engine.py`: Federal compliance validation engine
- **External Services**: Groq API for OCR/vision processing of documents
- **Dependencies**: Managed via Poetry (`pyproject.toml`)

### Frontend (hotel-onboarding-frontend/)
- **Framework**: React 18 with TypeScript
- **Build Tool**: Vite
- **UI Library**: Radix UI components with Tailwind CSS
- **State Management**: React Context API (AuthContext, LanguageContext)
- **Routing**: React Router v7 with navigation hooks
- **Internationalization**: i18next for EN/ES language support
- **Key Pages**:
  - `HomePage.tsx`: Landing page
  - `LoginPage.tsx`: Authentication
  - `HRDashboard.tsx`: HR management interface
  - `ManagerDashboard.tsx`: Manager review interface
  - `JobApplicationFormV2.tsx`: Public job application (enhanced version)
  - `EnhancedOnboardingPortal.tsx`: Primary employee onboarding workflow with government compliance
  - `OnboardingWelcome.tsx`: Employee onboarding welcome page
  - `OnboardingComplete.tsx`: Completion confirmation page
- **Components**: Modular form components in `components/` including:
  - `I9Section1Form.tsx`: Federal-compliant I-9 Section 1 with validation
  - `W4Form.tsx`: IRS-compliant W-4 Employee's Withholding Certificate
  - `HealthInsuranceForm.tsx`: Health insurance enrollment
  - `DirectDepositForm.tsx`: Banking information setup
  - `EmergencyContactsForm.tsx`: Emergency contact information
  - `DigitalSignatureCapture.tsx`: Legal signature capture component
  - `PDFViewer.tsx`: Document preview component
- **Testing**: Comprehensive Jest test suite with React Testing Library

## Data Models

The system uses comprehensive Pydantic models defined in `models.py`:
- **User Management**: User, Property models with role-based access
- **Applications**: JobApplication with validation and status tracking
- **Onboarding**: OnboardingSession with progress tracking and step management
- **Documents**: Document, DigitalSignature with OCR and approval workflows
- **Forms**: Specialized models for I-9, W-4, health insurance, personal info

## Authentication

- Token-based authentication using user IDs as tokens
- Role-based access control (HR, Manager, Employee)
- Special endpoints for HR user creation with secret keys
- Property-based access restrictions for managers

## Environment Setup

The system expects the following environment variables:
- `GROQ_API_KEY`: For OCR document processing
- `GROQ_MODEL`: Model to use (default: llama-3.3-70b-versatile)
- `GROQ_MAX_TOKENS`: Token limit for API calls
- `GROQ_TEMPERATURE`: Temperature for API responses
- `SMTP_HOST`, `SMTP_PORT`, `SMTP_USERNAME`, `SMTP_PASSWORD`: Email configuration
- `EMAIL_FROM`: Sender email address for notifications

## Development Notes

- CORS is fully disabled for development (allow all origins)
- File uploads are stored in base64 format in the in-memory database
- The system includes test data creation scripts (`create_test_data.py`, `setup_test_accounts.py`)
- Enhanced components are the primary implementations with federal compliance and validation
- Onboarding workflow supports multi-language (EN/ES) and government compliance requirements
- **CRITICAL**: Always test each component individually before integrating into the full workflow
- **CRITICAL**: Follow the brick-by-brick approach - build one page, test it, then move to the next
- **CRITICAL**: Never attempt to build the entire onboarding experience at once

<<<<<<< HEAD
## API Endpoints Structure

### Public Endpoints (No Auth Required)
- `GET /api/properties/{property_id}/public-info` - Public property information
- `POST /api/job-application` - Submit job application
- `GET /api/qr/{qr_id}` - Redirect from QR code scan

### HR Endpoints (HR Role Required)
- `POST /api/hr/create` - Create HR user with secret key
- `GET /api/hr/dashboard` - HR dashboard data
- `POST /api/properties` - Create new property
- `GET /api/analytics/*` - Analytics endpoints

### Manager Endpoints (Manager Role Required)
- `GET /api/managers/dashboard` - Manager dashboard data
- `POST /api/managers/complete-i9-section2` - Complete I-9 Section 2
- `PUT /api/applications/{app_id}/status` - Update application status
- `GET /api/managers/talent-pool` - View talent pool

### Employee Endpoints (Employee Role Required)
- `GET /api/onboarding/session` - Get onboarding session
- `POST /api/onboarding/step/{step_id}` - Submit step data
- `POST /api/documents/upload` - Upload documents
- `GET /api/forms/pdf/*` - Generate PDF forms

## Key Implementation Patterns

### Navigation Hook Pattern
```typescript
// Use the simplified navigation hook
import { useSimpleNavigation } from '@/hooks/use-simple-navigation';

function Component() {
  const { navigateToStep, navigateBack } = useSimpleNavigation();
  // Use for step navigation
}
```

### Form Validation Pattern
```typescript
// All forms use Zod schemas with React Hook Form
const schema = z.object({
  field: z.string().min(1, "Required"),
  // Federal compliance validations
});
```

### API Request Pattern
```typescript
// Consistent error handling and auth headers
const response = await axios.post('/api/endpoint', data, {
  headers: { Authorization: `Bearer ${token}` }
});
```

## Common Issues & Solutions

### Port Conflicts
- Backend runs on port 8000
- Frontend runs on port 3000
- Kill existing processes: `lsof -ti:8000 | xargs kill -9`

### Component Props Issues
- All step components use direct props, not useOutletContext
- Follow the StepProps interface pattern

### Navigation Issues
- Use the simplified navigation hook (use-simple-navigation.ts)
- Avoid complex routing libraries for step navigation

### Testing Failed Imports
- Ensure all test files import from correct paths
- Use `@/` alias for src directory imports

## Security Considerations

- All sensitive data encrypted in transit
- Authentication tokens stored securely
- File uploads validated for type and size
- SQL injection prevented via Pydantic models
- XSS protection through React's built-in escaping
- CSRF protection via token-based auth
=======
## Testing Individual Components

### Running a Single Test
```bash
# Backend
cd hotel-onboarding-backend
poetry run pytest tests/test_specific_file.py::test_function_name -v

# Frontend
cd hotel-onboarding-frontend
npm test -- --testNamePattern="specific test name"
```

### Utility Scripts
- `start_backend.sh`: Starts backend server in background
- `stop_servers.sh`: Stops all running servers
- `restart_servers.sh`: Restarts both frontend and backend

## Key Backend Services

### OnboardingOrchestrator (`app/services/onboarding_orchestrator.py`)
Manages the complete onboarding workflow state machine, handling transitions between employee, manager, and HR phases.

### FormUpdateService (`app/services/form_update_service.py`)
Enables individual form updates outside the full onboarding flow, critical for the modular architecture.

### Email Service (`app/email_service.py`)
Handles all notification emails including onboarding invitations, approval notifications, and form update requests.

### PDF Forms (`app/pdf_forms.py`)
Generates official government-compliant PDFs for I-9, W-4, and other federal forms with exact field mapping.

## Common Gotchas

1. **Component Props**: All step components must use direct props, not `useOutletContext()`
2. **File Paths**: Always use absolute paths when working with file operations
3. **Testing**: The `/test-steps` route is crucial for testing components in isolation
4. **Enhanced vs Basic**: Use `main_enhanced.py` for full onboarding features, `main.py` for basic HR functionality
5. **Form IDs**: Each form component expects consistent IDs for progress tracking (e.g., 'welcome', 'personal-info', 'i9-section1')
>>>>>>> 80f2cc75
<|MERGE_RESOLUTION|>--- conflicted
+++ resolved
@@ -386,7 +386,6 @@
 - **CRITICAL**: Follow the brick-by-brick approach - build one page, test it, then move to the next
 - **CRITICAL**: Never attempt to build the entire onboarding experience at once
 
-<<<<<<< HEAD
 ## API Endpoints Structure
 
 ### Public Endpoints (No Auth Required)
@@ -469,7 +468,8 @@
 - SQL injection prevented via Pydantic models
 - XSS protection through React's built-in escaping
 - CSRF protection via token-based auth
-=======
+
+
 ## Testing Individual Components
 
 ### Running a Single Test
@@ -508,5 +508,4 @@
 2. **File Paths**: Always use absolute paths when working with file operations
 3. **Testing**: The `/test-steps` route is crucial for testing components in isolation
 4. **Enhanced vs Basic**: Use `main_enhanced.py` for full onboarding features, `main.py` for basic HR functionality
-5. **Form IDs**: Each form component expects consistent IDs for progress tracking (e.g., 'welcome', 'personal-info', 'i9-section1')
->>>>>>> 80f2cc75
+5. **Form IDs**: Each form component expects consistent IDs for progress tracking (e.g., 'welcome', 'personal-info', 'i9-section1')