#!/usr/bin/env python3
"""
Hotel Employee Onboarding System API - Supabase Only Version
Enhanced with standardized API response formats
"""
from fastapi import FastAPI, HTTPException, Depends, Form, Request, Query
from fastapi.middleware.cors import CORSMiddleware
from fastapi.security import HTTPBearer, HTTPAuthorizationCredentials
from fastapi.responses import JSONResponse
from typing import Optional, List, Dict, Any
from datetime import datetime, date, timedelta, timezone
import uuid
import json
import os
import jwt
import logging
from dotenv import load_dotenv

# Configure logging
logger = logging.getLogger(__name__)

# Import our enhanced models and authentication
from .models import *
from .models_enhanced import *
from .auth import OnboardingTokenManager, PasswordManager
from .services.onboarding_orchestrator import OnboardingOrchestrator
from .services.form_update_service import FormUpdateService

# Import Supabase service and email service
from .supabase_service_enhanced import EnhancedSupabaseService
from .email_service import email_service

# Import standardized response system
from .response_models import *
from .response_utils import (
    ResponseFormatter, ResponseMiddleware, success_response, error_response,
    not_found_response, unauthorized_response, forbidden_response,
    validation_error_response, standardize_response, ErrorCode
)

load_dotenv()

app = FastAPI(
    title="Hotel Employee Onboarding System",
    description="Supabase-powered onboarding system with standardized API responses",
    version="3.0.0"
)

# Add response standardization middleware
app.add_middleware(ResponseMiddleware)

# Add custom exception handlers
from fastapi.exceptions import RequestValidationError
from starlette.exceptions import HTTPException as StarletteHTTPException

@app.exception_handler(StarletteHTTPException)
async def http_exception_handler(request: Request, exc: StarletteHTTPException):
    """Handle HTTP exceptions with standardized response format"""
    error_code_map = {
        400: ErrorCode.VALIDATION_ERROR,
        401: ErrorCode.AUTHENTICATION_ERROR,
        403: ErrorCode.AUTHORIZATION_ERROR,
        404: ErrorCode.RESOURCE_NOT_FOUND,
        409: ErrorCode.RESOURCE_CONFLICT,
        422: ErrorCode.VALIDATION_ERROR,
        429: ErrorCode.RATE_LIMIT_EXCEEDED,
        500: ErrorCode.INTERNAL_SERVER_ERROR
    }
    
    error_code = error_code_map.get(exc.status_code, ErrorCode.INTERNAL_SERVER_ERROR)
    
    return error_response(
        message=exc.detail,
        error_code=error_code,
        status_code=exc.status_code,
        detail=exc.detail
    )

@app.exception_handler(RequestValidationError)
async def validation_exception_handler(request: Request, exc: RequestValidationError):
    """Handle request validation errors with standardized response format"""
    field_errors = {}
    for error in exc.errors():
        field_name = ".".join(str(loc) for loc in error["loc"][1:])  # Skip 'body' prefix
        error_msg = error["msg"]
        
        if field_name not in field_errors:
            field_errors[field_name] = []
        field_errors[field_name].append(error_msg)
    
    return error_response(
        message="Request validation failed",
        error_code=ErrorCode.VALIDATION_ERROR,
        status_code=422,
        detail="One or more request fields are invalid"
    )

# CORS Configuration
app.add_middleware(
    CORSMiddleware,
    allow_origins=["*"],
    allow_credentials=True,
    allow_methods=["*"],
    allow_headers=["*"],
)

# Initialize services
token_manager = OnboardingTokenManager()
password_manager = PasswordManager()
security = HTTPBearer()
supabase_service = EnhancedSupabaseService()

# Initialize enhanced services
onboarding_orchestrator = None
form_update_service = None

@app.on_event("startup")
async def startup_event():
    """Initialize services on startup"""
    global onboarding_orchestrator, form_update_service
    
    # Initialize enhanced services (supabase_service is already initialized in __init__)
    onboarding_orchestrator = OnboardingOrchestrator(supabase_service)
    form_update_service = FormUpdateService(supabase_service)
    
    # Initialize test data
    await initialize_test_data()
    print("✅ Supabase-enabled backend started successfully")

async def initialize_test_data():
    """Initialize Supabase database with test data"""
    try:
        existing_users = await supabase_service.get_users()
        if len(existing_users) >= 2:
            return
        
        # Hash passwords properly
        hr_password_hash = supabase_service.hash_password("admin123")
        manager_password_hash = supabase_service.hash_password("manager123")
        
        # Create HR user with hashed password
        hr_user_data = {
            "id": "hr_test_001",
            "email": "hr@hoteltest.com",
            "first_name": "Sarah",
            "last_name": "Johnson",
            "role": "hr",
            "password_hash": hr_password_hash,
            "is_active": True
        }
        await supabase_service.create_user(hr_user_data)
        
        # Create manager user with hashed password
        manager_user_data = {
            "id": "mgr_test_001", 
            "email": "manager@hoteltest.com",
            "first_name": "Mike",
            "last_name": "Wilson",
            "role": "manager",
            "password_hash": manager_password_hash,
            "is_active": True
        }
        await supabase_service.create_user(manager_user_data)
        
        # Create test property
        property_data = {
            "id": "prop_test_001",
            "name": "Grand Plaza Hotel",
            "address": "123 Main Street",
            "city": "Downtown",
            "state": "CA",
            "zip_code": "90210",
            "phone": "(555) 123-4567",
            "is_active": True
        }
        await supabase_service.create_property(property_data)
        await supabase_service.assign_manager_to_property("mgr_test_001", "prop_test_001")
        
        # Store passwords in memory manager for backward compatibility
        password_manager.store_password("hr@hoteltest.com", "admin123")
        password_manager.store_password("manager@hoteltest.com", "manager123")
        
        logger.info("✅ Test data initialized with proper password hashing")
        
    except Exception as e:
        logger.error(f"Test data initialization error: {e}")

def get_current_user(credentials: HTTPAuthorizationCredentials = Depends(security)) -> User:
    """JWT token validation with Supabase lookup"""
    token = credentials.credentials
    
    try:
        payload = jwt.decode(token, os.getenv("JWT_SECRET_KEY", "fallback-secret"), algorithms=["HS256"])
        token_type = payload.get("token_type")
        
        if token_type == "manager_auth":
            manager_id = payload.get("manager_id")
            user = supabase_service.get_user_by_id_sync(manager_id)
            if not user or user.role != "manager":
                raise HTTPException(
                    status_code=401, 
                    detail="Manager not found"
                )
            return user
            
        elif token_type == "hr_auth":
            user_id = payload.get("user_id")
            user = supabase_service.get_user_by_id_sync(user_id)
            if not user or user.role != "hr":
                raise HTTPException(
                    status_code=401, 
                    detail="HR user not found"
                )
            return user
        
        raise HTTPException(
            status_code=401, 
            detail="Invalid token type"
        )
        
    except jwt.ExpiredSignatureError:
        raise HTTPException(
            status_code=401, 
            detail="Token expired"
        )
    except jwt.InvalidTokenError:
        raise HTTPException(
            status_code=401, 
            detail="Invalid token"
        )

def require_manager_role(current_user: User = Depends(get_current_user)) -> User:
    """Require manager role"""
    if current_user.role != "manager":
        raise HTTPException(
            status_code=403, 
            detail="Manager access required"
        )
    return current_user

def require_hr_role(current_user: User = Depends(get_current_user)) -> User:
    """Require HR role"""
    if current_user.role != "hr":
        raise HTTPException(
            status_code=403, 
            detail="HR access required"
        )
    return current_user

def require_hr_or_manager_role(current_user: User = Depends(get_current_user)) -> User:
    """Require HR or Manager role"""
    if current_user.role not in ["hr", "manager"]:
        raise HTTPException(
            status_code=403, 
            detail="HR or Manager access required"
        )
    return current_user

@app.get("/healthz")
async def healthz():
<<<<<<< HEAD
    return {
        "status": "ok",
        "timestamp": datetime.now(timezone.utc),
        "version": "2.0.0"
    }

# Public Property Info Endpoint (No Authentication Required)
@app.get("/properties/{property_id}/info")
async def get_property_public_info(property_id: str):
    """Get basic property information for job application form (public access)"""
    
    # Check if property exists
    if property_id not in database["properties"]:
        raise HTTPException(status_code=404, detail="Property not found")
    
    property_obj = database["properties"][property_id]
    
    # Check if property is active
    if not property_obj.is_active:
        raise HTTPException(status_code=404, detail="Property is not accepting applications")
    
    # Define available departments and positions based on hotel operations
    departments_and_positions = {
        "Management": [
            "General Manager",
            "Assistant General Manager"
        ],
        "Front Desk": [
            "Front Desk Agent",
            "Night Auditor",
            "Manager on Duty"
        ],
        "Housekeeping": [
            "Housekeeper",
            "Housekeeping Supervisor",
            "Laundry Attendant",
            "Groundskeeper"
        ],
        "Food & Beverage": [
            "Breakfast Attendant"
        ],
        "Maintenance": [
            "Maintenance Technician",
            "Groundskeeper"
        ]
    }
    
    # Return basic property information needed for the application form
    return {
        "property": {
            "id": property_obj.id,
            "name": property_obj.name,
            "address": property_obj.address,
            "city": property_obj.city,
            "state": property_obj.state,
            "zip_code": property_obj.zip_code,
            "phone": property_obj.phone
        },
        "departments_and_positions": departments_and_positions,
        "application_url": f"/apply/{property_id}",
        "is_accepting_applications": True
    }

# Job Application Submission Endpoint (No Authentication Required)
@app.post("/apply/{property_id}")
async def submit_job_application(property_id: str, application_data: JobApplicationData):
    """Submit job application (public endpoint)"""
    
    # Validate property exists and is active
    if property_id not in database["properties"]:
        raise HTTPException(status_code=404, detail="Property not found")
    
    property_obj = database["properties"][property_id]
    
    # Check if property is accepting applications
    if not property_obj.is_active:
        raise HTTPException(status_code=400, detail="Property is not currently accepting applications")
    
    # Validate department and position are available for this property
    departments_and_positions = {
        "Management": [
            "General Manager",
            "Assistant General Manager"
        ],
        "Front Desk": [
            "Front Desk Agent",
            "Night Auditor", 
            "Manager on Duty"
        ],
        "Housekeeping": [
            "Housekeeper",
            "Housekeeping Supervisor",
            "Laundry Attendant",
            "Groundskeeper"
        ],
        "Food & Beverage": [
            "Breakfast Attendant"
        ],
        "Maintenance": [
            "Maintenance Technician",
            "Groundskeeper"
        ]
    }
    
    # Validate department exists
    if application_data.department not in departments_and_positions:
        raise HTTPException(
            status_code=400, 
            detail=f"Invalid department. Available departments: {list(departments_and_positions.keys())}"
        )
    
    # Validate position exists in the department
    if application_data.position not in departments_and_positions[application_data.department]:
        raise HTTPException(
            status_code=400,
            detail=f"Invalid position for {application_data.department}. Available positions: {departments_and_positions[application_data.department]}"
        )
    
    # Check for duplicate applications (same email + property + position)
    existing_application = None
    for app in database["applications"].values():
        if (app.property_id == property_id and 
            app.applicant_data.get("email", "").lower() == application_data.email.lower() and
            app.position == application_data.position and
            app.status == ApplicationStatus.PENDING):
            existing_application = app
            break
    
    if existing_application:
        raise HTTPException(
            status_code=400,
            detail=f"You have already submitted an application for {application_data.position} at this property. Please wait for a response before applying again."
        )
    
    # Create application record
    application_id = str(uuid.uuid4())
    
    # Convert application data to dictionary format expected by JobApplication model
    applicant_data = {
        # Personal Information
        "first_name": application_data.first_name,
        "middle_initial": application_data.middle_initial,
        "last_name": application_data.last_name,
        "email": application_data.email,
        "phone": application_data.phone,
        "phone_type": application_data.phone_type,
        "secondary_phone": application_data.secondary_phone,
        "secondary_phone_type": application_data.secondary_phone_type,
        "address": application_data.address,
        "apartment_unit": application_data.apartment_unit,
        "city": application_data.city,
        "state": application_data.state,
        "zip_code": application_data.zip_code,
        
        # Position Information
        "salary_desired": application_data.salary_desired,
        
        # Work Authorization & Legal
        "work_authorized": application_data.work_authorized,
        "sponsorship_required": application_data.sponsorship_required,
        "age_verification": application_data.age_verification,
        "conviction_record": application_data.conviction_record.model_dump(),
        
        # Availability
        "start_date": application_data.start_date,
        "shift_preference": application_data.shift_preference,
        "employment_type": application_data.employment_type,
        "seasonal_start_date": application_data.seasonal_start_date,
        "seasonal_end_date": application_data.seasonal_end_date,
        
        # Previous Hotel Employment
        "previous_hotel_employment": application_data.previous_hotel_employment,
        "previous_hotel_details": application_data.previous_hotel_details,
        
        # How did you hear about us
        "how_heard": application_data.how_heard,
        "how_heard_detailed": application_data.how_heard_detailed,
        
        # References
        "personal_reference": application_data.personal_reference.model_dump(),
        
        # Military Service
        "military_service": application_data.military_service.model_dump(),
        
        # Education & Employment History
        "education_history": [edu.model_dump() for edu in application_data.education_history],
        "employment_history": [emp.model_dump() for emp in application_data.employment_history],
        
        # Skills & Additional Info
        "skills_languages_certifications": application_data.skills_languages_certifications,
        "voluntary_self_identification": application_data.voluntary_self_identification.model_dump() if application_data.voluntary_self_identification else None,
        
        # Experience (legacy fields kept for compatibility)
        "experience_years": application_data.experience_years,
        "hotel_experience": application_data.hotel_experience,
        
        # Additional Comments
        "additional_comments": application_data.additional_comments
    }
    
    # Create JobApplication instance
    job_application = JobApplication(
        id=application_id,
        property_id=property_id,
        department=application_data.department,
        position=application_data.position,
        applicant_data=applicant_data,
        status=ApplicationStatus.PENDING,
        applied_at=datetime.now(timezone.utc)
    )
    
    # Store application in database
    database["applications"][application_id] = job_application
    
    # Return confirmation response
    return JobApplicationResponse(
        success=True,
        message="Your application has been submitted successfully!",
        application_id=application_id,
        property_name=property_obj.name,
        position_applied=f"{application_data.position} - {application_data.department}",
        next_steps="Our hiring team will review your application and contact you within 3-5 business days. Thank you for your interest in joining our team!"
    )
=======
    """Health check with Supabase status"""
    try:
        connection_status = await supabase_service.health_check()
        health_data = {
            "status": "healthy",
            "timestamp": datetime.now(timezone.utc).isoformat(),
            "version": "3.0.0",
            "database": "supabase",
            "connection": connection_status
        }
        return success_response(data=health_data)
    except Exception as e:
        logger.error(f"Health check failed: {e}")
        return error_response(
            message="Health check failed",
            error_code=ErrorCode.EXTERNAL_SERVICE_ERROR,
            status_code=503,
            detail=str(e)
        )
>>>>>>> 80f2cc75

@app.post("/auth/login", response_model=LoginResponse)
async def login(request: Request):
    """Login with Supabase user lookup"""
    try:
        body = await request.json()
        email = body.get("email", "").strip().lower()
        password = body.get("password", "")
        
        if not email or not password:
            return error_response(
                message="Email and password are required",
                error_code=ErrorCode.VALIDATION_ERROR,
                status_code=400,
                detail="Both email and password fields must be provided"
            )
        
        # Find user in Supabase
        existing_user = supabase_service.get_user_by_email_sync(email)
        if not existing_user:
            return error_response(
                message="Invalid credentials",
                error_code=ErrorCode.AUTHENTICATION_ERROR,
                status_code=401,
                detail="Email or password is incorrect"
            )
        
        # Verify password from Supabase stored hash
        if not existing_user.password_hash:
            return error_response(
                message="Invalid credentials",
                error_code=ErrorCode.AUTHENTICATION_ERROR,
                status_code=401,
                detail="Account not properly configured"
            )
        
        # Use the enhanced supabase service password verification
        if not supabase_service.verify_password(password, existing_user.password_hash):
            return error_response(
                message="Invalid credentials",
                error_code=ErrorCode.AUTHENTICATION_ERROR,
                status_code=401,
                detail="Email or password is incorrect"
            )
        
        # Generate token
        if existing_user.role == "manager":
            manager_properties = supabase_service.get_manager_properties_sync(existing_user.id)
            if not manager_properties:
                return error_response(
                    message="Manager not configured",
                    error_code=ErrorCode.AUTHORIZATION_ERROR,
                    status_code=403,
                    detail="Manager account is not assigned to any property"
                )
            
            expire = datetime.now(timezone.utc) + timedelta(hours=24)
            payload = {
                "manager_id": existing_user.id,
                "role": existing_user.role,
                "token_type": "manager_auth",
                "exp": expire
            }
            token = jwt.encode(payload, os.getenv("JWT_SECRET_KEY", "fallback-secret"), algorithm="HS256")
            
        elif existing_user.role == "hr":
            expire = datetime.now(timezone.utc) + timedelta(hours=24)
            payload = {
                "user_id": existing_user.id,
                "role": existing_user.role,
                "token_type": "hr_auth",
                "exp": expire
            }
            token = jwt.encode(payload, os.getenv("JWT_SECRET_KEY", "fallback-secret"), algorithm="HS256")
        else:
            return error_response(
                message="Role not authorized",
                error_code=ErrorCode.AUTHORIZATION_ERROR,
                status_code=403,
                detail=f"Role '{existing_user.role}' is not authorized for login"
            )
        
        login_data = LoginResponseData(
            token=token,
            user={
                "id": existing_user.id,
                "email": existing_user.email,
                "role": existing_user.role,
                "first_name": existing_user.first_name,
                "last_name": existing_user.last_name
            },
            expires_at=expire.isoformat(),
            token_type="Bearer"
        )
        
        return success_response(
            data=login_data.model_dump(),
            message="Login successful"
        )
        
    except Exception as e:
        logger.error(f"Login error: {e}")
        return error_response(
            message="Login failed",
            error_code=ErrorCode.INTERNAL_SERVER_ERROR,
            status_code=500,
            detail="An unexpected error occurred during login"
        )

@app.post("/auth/refresh")
async def refresh_token(current_user: User = Depends(get_current_user)):
    """Refresh JWT token for authenticated user using Supabase"""
    try:
        # Generate new token based on user role
        if current_user.role == "manager":
            manager_properties = supabase_service.get_manager_properties_sync(current_user.id)
            if not manager_properties:
                return error_response(
                    message="Manager not configured",
                    error_code=ErrorCode.AUTHORIZATION_ERROR,
                    status_code=403,
                    detail="Manager account is not assigned to any property"
                )
            
            expire = datetime.now(timezone.utc) + timedelta(hours=24)
            payload = {
                "manager_id": current_user.id,
                "role": current_user.role,
                "token_type": "manager_auth",
                "exp": expire
            }
            token = jwt.encode(payload, os.getenv("JWT_SECRET_KEY", "fallback-secret"), algorithm="HS256")
            
        elif current_user.role == "hr":
            expire = datetime.now(timezone.utc) + timedelta(hours=24)
            payload = {
                "user_id": current_user.id,
                "role": current_user.role,
                "token_type": "hr_auth",
                "exp": expire
            }
            token = jwt.encode(payload, os.getenv("JWT_SECRET_KEY", "fallback-secret"), algorithm="HS256")
        else:
            return error_response(
                message="Role not authorized",
                error_code=ErrorCode.AUTHORIZATION_ERROR,
                status_code=403,
                detail=f"Role '{current_user.role}' is not authorized for token refresh"
            )
        
        refresh_data = {
            "token": token,
            "expires_at": expire.isoformat(),
            "token_type": "Bearer"
        }
        
        return success_response(
            data=refresh_data,
            message="Token refreshed successfully"
        )
        
    except Exception as e:
        logger.error(f"Token refresh error: {e}")
        return error_response(
            message="Token refresh failed",
            error_code=ErrorCode.INTERNAL_SERVER_ERROR,
            status_code=500,
            detail="An unexpected error occurred during token refresh"
        )

@app.post("/auth/logout")
async def logout(current_user: User = Depends(get_current_user)):
    """Logout user (token invalidation handled client-side)"""
    return success_response(
        message="Logged out successfully"
    )

@app.get("/auth/me", response_model=UserInfoResponse)
async def get_current_user_info(current_user: User = Depends(get_current_user)):
    """Get current authenticated user information"""
    user_data = UserInfoData(
        id=current_user.id,
        email=current_user.email,
        role=current_user.role,
        first_name=current_user.first_name,
        last_name=current_user.last_name,
        is_active=current_user.is_active,
        property_id=current_user.property_id
    )
    
    return success_response(
        data=user_data.model_dump(),
        message="User information retrieved successfully"
    )

@app.get("/manager/applications", response_model=ApplicationsResponse)
async def get_manager_applications(
    search: Optional[str] = Query(None),
    status: Optional[str] = Query(None),
    department: Optional[str] = Query(None),
    current_user: User = Depends(require_manager_role)
):
    """Get applications for manager's property using Supabase"""
    try:
        # Get manager's properties from Supabase
        manager_properties = supabase_service.get_manager_properties_sync(current_user.id)
        if not manager_properties:
            return success_response(
                data=[],
                message="No applications found - manager not assigned to any property"
            )
        
        property_id = manager_properties[0].id
        
        # Get applications from Supabase
        applications = await supabase_service.get_applications_by_property(property_id)
        
        # Apply filters
        if search:
            search_lower = search.lower()
            applications = [app for app in applications if 
                          search_lower in app.applicant_data.get('first_name', '').lower() or
                          search_lower in app.applicant_data.get('last_name', '').lower() or
                          search_lower in app.applicant_data.get('email', '').lower()]
        
        if status and status != 'all':
            applications = [app for app in applications if app.status == status]
        
        if department and department != 'all':
            applications = [app for app in applications if app.department == department]
        
        # Convert to standardized format
        result = []
        for app in applications:
            app_data = ApplicationData(
                id=app.id,
                property_id=app.property_id,
                department=app.department,
                position=app.position,
                applicant_data=app.applicant_data,
                status=app.status,
                applied_at=app.applied_at.isoformat(),
                reviewed_by=getattr(app, 'reviewed_by', None),
                reviewed_at=getattr(app, 'reviewed_at', None).isoformat() if getattr(app, 'reviewed_at', None) else None
            )
            result.append(app_data.model_dump())
        
        return success_response(
            data=result,
            message=f"Retrieved {len(result)} applications for manager"
        )
        
    except Exception as e:
        logger.error(f"Failed to retrieve manager applications: {e}")
        return error_response(
            message="Failed to retrieve applications",
            error_code=ErrorCode.DATABASE_ERROR,
            status_code=500,
            detail="An error occurred while fetching applications data"
        )

@app.get("/hr/dashboard-stats", response_model=DashboardStatsResponse)
async def get_hr_dashboard_stats(current_user: User = Depends(require_hr_role)):
    """Get dashboard statistics for HR using Supabase"""
    try:
        # Get counts from Supabase
        total_properties = await supabase_service.get_properties_count()
        total_managers = await supabase_service.get_managers_count()
        total_employees = await supabase_service.get_employees_count()
        pending_applications = await supabase_service.get_pending_applications_count()
        
        stats_data = DashboardStatsData(
            totalProperties=total_properties,
            totalManagers=total_managers,
            totalEmployees=total_employees,
            pendingApplications=pending_applications
        )
        
        return success_response(
            data=stats_data.model_dump(),
            message="Dashboard statistics retrieved successfully"
        )
        
    except Exception as e:
        logger.error(f"Failed to retrieve HR dashboard stats: {e}")
        return error_response(
            message="Failed to retrieve dashboard statistics",
            error_code=ErrorCode.DATABASE_ERROR,
            status_code=500,
            detail="An error occurred while fetching dashboard data"
        )

@app.get("/hr/properties", response_model=PropertiesResponse)
async def get_hr_properties(current_user: User = Depends(require_hr_role)):
    """Get all properties for HR using Supabase"""
    try:
        properties = await supabase_service.get_all_properties()
        
        # Convert to standardized format
        result = []
        for prop in properties:
            # Get manager assignments for this property
            try:
                manager_response = supabase_service.client.table('manager_properties').select('manager_id').eq('property_id', prop.id).execute()
                manager_ids = [row['manager_id'] for row in manager_response.data]
            except Exception:
                manager_ids = []
            
            # Generate QR code URL for job applications
            base_url = os.getenv("FRONTEND_URL", "http://localhost:3000")
            qr_code_url = f"{base_url}/apply/{prop.id}"
            
            property_data = PropertyData(
                id=prop.id,
                name=prop.name,
                address=prop.address,
                city=prop.city,
                state=prop.state,
                zip_code=prop.zip_code,
                phone=prop.phone,
                manager_ids=manager_ids,
                qr_code_url=qr_code_url,
                is_active=prop.is_active,
                created_at=prop.created_at.isoformat() if prop.created_at else None
            )
            result.append(property_data.model_dump())
        
        return success_response(
            data=result,
            message=f"Retrieved {len(result)} properties"
        )
        
    except Exception as e:
        logger.error(f"Failed to retrieve HR properties: {e}")
        return error_response(
            message="Failed to retrieve properties",
            error_code=ErrorCode.DATABASE_ERROR,
            status_code=500,
            detail="An error occurred while fetching properties data"
        )

@app.post("/hr/properties")
async def create_property(
    name: str = Form(...),
    address: str = Form(...),
    city: str = Form(...),
    state: str = Form(...),
    zip_code: str = Form(...),
    phone: str = Form(""),
    current_user: User = Depends(require_hr_role)
):
    """Create a new property (HR only) using Supabase"""
    try:
        property_data = {
            "id": str(uuid.uuid4()),
            "name": name,
            "address": address,
            "city": city,
            "state": state,
            "zip_code": zip_code,
            "phone": phone,
            "is_active": True,
            "created_at": datetime.now(timezone.utc).isoformat()
        }
        
        result = await supabase_service.create_property(property_data)
        
        return {
            "message": "Property created successfully",
            "property": result.get("property", property_data)
        }
        
    except Exception as e:
        raise HTTPException(status_code=500, detail=f"Failed to create property: {str(e)}")

@app.put("/hr/properties/{id}")
async def update_property(
    id: str,
    name: str = Form(...),
    address: str = Form(...), 
    city: str = Form(...),
    state: str = Form(...),
    zip_code: str = Form(...),
    phone: str = Form(""),
    current_user: User = Depends(require_hr_role)
):
    """Update an existing property (HR only) using Supabase"""
    try:
        # Check if property exists
        property_obj = supabase_service.get_property_by_id_sync(id)
        if not property_obj:
            raise HTTPException(status_code=404, detail="Property not found")
        
        # Update property
        update_data = {
            "name": name,
            "address": address,
            "city": city,
            "state": state,
            "zip_code": zip_code,
            "phone": phone
        }
        
        result = supabase_service.client.table('properties').update(update_data).eq('id', id).execute()
        
        return {
            "message": "Property updated successfully",
            "property": {**update_data, "id": id}
        }
        
    except HTTPException:
        raise
    except Exception as e:
        raise HTTPException(status_code=500, detail=f"Failed to update property: {str(e)}")

@app.delete("/hr/properties/{id}")
async def delete_property(
    id: str,
    current_user: User = Depends(require_hr_role)
):
    """Delete a property (HR only) using Supabase"""
    try:
        # Check if property exists
        property_obj = supabase_service.get_property_by_id_sync(id)
        if not property_obj:
            raise HTTPException(status_code=404, detail="Property not found")
        
        # Check for active applications or employees
        applications = await supabase_service.get_applications_by_property(id)
        employees = await supabase_service.get_employees_by_property(id)
        
        active_applications = [app for app in applications if app.status == "pending"]
        active_employees = [emp for emp in employees if emp.employment_status == "active"]
        
        if active_applications or active_employees:
            raise HTTPException(
                status_code=400,
                detail="Cannot delete property with active applications or employees"
            )
        
        # Delete property
        result = supabase_service.client.table('properties').delete().eq('id', id).execute()
        
        return {"message": "Property deleted successfully"}
        
    except HTTPException:
        raise
    except Exception as e:
        raise HTTPException(status_code=500, detail=f"Failed to delete property: {str(e)}")

@app.get("/hr/properties/{id}/managers")
async def get_property_managers(
    id: str,
    current_user: User = Depends(require_hr_or_manager_role)
):
    """Get all managers assigned to a property using Supabase"""
    try:
        # Verify property exists
        property_obj = supabase_service.get_property_by_id_sync(id)
        if not property_obj:
            raise HTTPException(status_code=404, detail="Property not found")
        
        # Get manager assignments for this property
        response = supabase_service.client.table('manager_properties').select('manager_id').eq('property_id', id).execute()
        
        manager_ids = [row['manager_id'] for row in response.data]
        
        # Get manager details
        managers = []
        for manager_id in manager_ids:
            manager = supabase_service.get_user_by_id_sync(manager_id)
            if manager and manager.role == "manager":
                managers.append({
                    "id": manager.id,
                    "email": manager.email,
                    "first_name": manager.first_name,
                    "last_name": manager.last_name,
                    "is_active": manager.is_active,
                    "created_at": manager.created_at.isoformat() if manager.created_at else None
                })
        
        return managers
        
    except HTTPException:
        raise
    except Exception as e:
        raise HTTPException(status_code=500, detail=f"Failed to get property managers: {str(e)}")

@app.post("/hr/properties/{id}/managers")
async def assign_manager_to_property(
    id: str,
    manager_id: str = Form(...),
    current_user: User = Depends(require_hr_role)
):
    """Assign a manager to a property (HR only) using Supabase"""
    try:
        # Verify property exists
        property_obj = supabase_service.get_property_by_id_sync(id)
        if not property_obj:
            raise HTTPException(status_code=404, detail="Property not found")
        
        # Verify manager exists and is a manager
        manager = supabase_service.get_user_by_id_sync(manager_id)
        if not manager:
            raise HTTPException(status_code=404, detail="Manager not found")
        
        if manager.role != "manager":
            raise HTTPException(status_code=400, detail="User is not a manager")
        
        if not manager.is_active:
            raise HTTPException(status_code=400, detail="Cannot assign inactive manager")
        
        # Check if already assigned
        existing = supabase_service.client.table('manager_properties').select('*').eq('manager_id', manager_id).eq('property_id', id).execute()
        
        if existing.data:
            return {
                "success": False,
                "message": "Manager is already assigned to this property"
            }
        
        # Create assignment
        assignment_data = {
            "manager_id": manager_id,
            "property_id": id,
            "assigned_at": datetime.now(timezone.utc).isoformat()
        }
        
        result = supabase_service.client.table('manager_properties').insert(assignment_data).execute()
        
        return {
            "success": True,
            "message": "Manager assigned to property successfully"
        }
        
    except HTTPException:
        raise
    except Exception as e:
        raise HTTPException(status_code=500, detail=f"Failed to assign manager: {str(e)}")

@app.delete("/hr/properties/{id}/managers/{manager_id}")
async def remove_manager_from_property(
    id: str,
    manager_id: str,
    current_user: User = Depends(require_hr_role)
):
    """Remove a manager from a property (HR only) using Supabase"""
    try:
        # Verify property and manager exist
        property_obj = supabase_service.get_property_by_id_sync(id)
        if not property_obj:
            raise HTTPException(status_code=404, detail="Property not found")
        
        manager = supabase_service.get_user_by_id_sync(manager_id)
        if not manager:
            raise HTTPException(status_code=404, detail="Manager not found")
        
        # Remove assignment
        result = supabase_service.client.table('manager_properties').delete().eq('manager_id', manager_id).eq('property_id', id).execute()
        
        if not result.data:
            raise HTTPException(status_code=404, detail="Manager assignment not found")
        
        return {
            "success": True,
            "message": "Manager removed from property successfully"
        }
        
    except HTTPException:
        raise
    except Exception as e:
        raise HTTPException(status_code=500, detail=f"Failed to remove manager: {str(e)}")

@app.get("/hr/applications", response_model=ApplicationsResponse)
async def get_hr_applications(
    property_id: Optional[str] = Query(None),
    status: Optional[str] = Query(None),
    department: Optional[str] = Query(None),
    position: Optional[str] = Query(None),
    date_from: Optional[str] = Query(None),
    date_to: Optional[str] = Query(None),
    search: Optional[str] = Query(None),
    sort_by: Optional[str] = Query("applied_at"),
    sort_order: Optional[str] = Query("desc"),
    limit: Optional[int] = Query(None),
    current_user: User = Depends(require_hr_or_manager_role)
):
    """Get applications with advanced filtering for HR/Manager using Supabase"""
    try:
        # Get applications based on user role
        if current_user.role == "manager":
            # Manager can only see applications for their properties
            manager_properties = supabase_service.get_manager_properties_sync(current_user.id)
            if not manager_properties:
                return []
            property_ids = [prop.id for prop in manager_properties]
            applications = await supabase_service.get_applications_by_properties(property_ids)
        else:
            # HR can see all applications or filter by property
            if property_id:
                applications = await supabase_service.get_applications_by_property(property_id)
            else:
                applications = await supabase_service.get_all_applications()
        
        # Apply filters
        if status:
            applications = [app for app in applications if app.status == status]
        
        if department:
            applications = [app for app in applications if app.department.lower() == department.lower()]
        
        if position:
            applications = [app for app in applications if app.position.lower() == position.lower()]
        
        if search:
            search_lower = search.lower()
            applications = [app for app in applications if 
                          search_lower in app.applicant_data.get('first_name', '').lower() or
                          search_lower in app.applicant_data.get('last_name', '').lower() or
                          search_lower in app.applicant_data.get('email', '').lower()]
        
        # Date range filtering
        if date_from:
            try:
                from_date = datetime.fromisoformat(date_from.replace('Z', '+00:00'))
                applications = [app for app in applications if app.applied_at >= from_date]
            except ValueError:
                raise HTTPException(status_code=400, detail="Invalid date_from format. Use ISO format.")
        
        if date_to:
            try:
                to_date = datetime.fromisoformat(date_to.replace('Z', '+00:00'))
                applications = [app for app in applications if app.applied_at <= to_date]
            except ValueError:
                raise HTTPException(status_code=400, detail="Invalid date_to format. Use ISO format.")
        
        # Sort applications
        reverse = sort_order.lower() == "desc"
        if sort_by == "applied_at":
            applications.sort(key=lambda x: x.applied_at, reverse=reverse)
        elif sort_by == "name":
            applications.sort(key=lambda x: f"{x.applicant_data.get('first_name', '')} {x.applicant_data.get('last_name', '')}", reverse=reverse)
        elif sort_by == "status":
            applications.sort(key=lambda x: x.status, reverse=reverse)
        
        # Apply limit
        if limit:
            applications = applications[:limit]
        
        # Convert to standardized format
        result = []
        for app in applications:
            app_data = ApplicationData(
                id=app.id,
                property_id=app.property_id,
                department=app.department,
                position=app.position,
                applicant_data=app.applicant_data,
                status=app.status,
                applied_at=app.applied_at.isoformat(),
                reviewed_by=getattr(app, 'reviewed_by', None),
                reviewed_at=getattr(app, 'reviewed_at', None).isoformat() if getattr(app, 'reviewed_at', None) else None
            )
            result.append(app_data.model_dump())
        
        return success_response(
            data=result,
            message=f"Retrieved {len(result)} applications"
        )
        
    except HTTPException:
        raise
    except Exception as e:
        logger.error(f"Failed to retrieve HR applications: {e}")
        return error_response(
            message="Failed to retrieve applications",
            error_code=ErrorCode.DATABASE_ERROR,
            status_code=500,
            detail="An error occurred while fetching applications data"
        )

@app.get("/manager/property")
async def get_manager_property(current_user: User = Depends(require_manager_role)):
    """Get manager's assigned property details using Supabase"""
    try:
        # Get manager's properties
        manager_properties = supabase_service.get_manager_properties_sync(current_user.id)
        if not manager_properties:
            raise HTTPException(status_code=404, detail="Manager not assigned to any property")
        
        # Return the first property (assuming single property assignment for now)
        property_obj = manager_properties[0]
        
        return {
            "id": property_obj.id,
            "name": property_obj.name,
            "address": property_obj.address,
            "city": property_obj.city,
            "state": property_obj.state,
            "zip_code": property_obj.zip_code,
            "phone": property_obj.phone,
            "is_active": property_obj.is_active,
            "created_at": property_obj.created_at.isoformat() if property_obj.created_at else None
        }
        
    except HTTPException:
        raise
    except Exception as e:
        raise HTTPException(status_code=500, detail=f"Failed to retrieve manager property: {str(e)}")

@app.get("/manager/dashboard-stats")
async def get_manager_dashboard_stats(current_user: User = Depends(require_manager_role)):
    """Get dashboard statistics for manager's property using Supabase"""
    try:
        # Get manager's properties
        manager_properties = supabase_service.get_manager_properties_sync(current_user.id)
        if not manager_properties:
            raise HTTPException(status_code=404, detail="Manager not assigned to any property")
        
        property_id = manager_properties[0].id
        
        # Get applications and employees for this property
        applications = await supabase_service.get_applications_by_property(property_id)
        employees = await supabase_service.get_employees_by_property(property_id)
        
        # Calculate stats
        pending_applications = len([app for app in applications if app.status == "pending"])
        approved_applications = len([app for app in applications if app.status == "approved"])
        total_employees = len(employees)
        active_employees = len([emp for emp in employees if emp.employment_status == "active"])
        onboarding_in_progress = len([emp for emp in employees if emp.onboarding_status == OnboardingStatus.IN_PROGRESS])
        
        return {
            "pendingApplications": pending_applications,
            "approvedApplications": approved_applications,
            "totalApplications": len(applications),
            "totalEmployees": total_employees,
            "activeEmployees": active_employees,
            "onboardingInProgress": onboarding_in_progress
        }
        
    except HTTPException:
        raise
    except Exception as e:
        raise HTTPException(status_code=500, detail=f"Failed to retrieve manager dashboard stats: {str(e)}")

@app.get("/api/employees/{id}/welcome-data")
async def get_employee_welcome_data(
    id: str,
    token: Optional[str] = Query(None),
    current_user: Optional[User] = Depends(get_current_user)
):
    """Get comprehensive welcome data for the onboarding welcome page using Supabase"""
    try:
        # For now, implement basic functionality to get employee data
        employee = await supabase_service.get_employee_by_id(id)
        if not employee:
            raise HTTPException(status_code=404, detail="Employee not found")
        
        # Get property information
        property_obj = supabase_service.get_property_by_id_sync(employee.property_id)
        if not property_obj:
            raise HTTPException(status_code=404, detail="Property not found")
        
        return {
            "employee": {
                "id": employee.id,
                "department": employee.department,
                "position": employee.position,  
                "hire_date": employee.hire_date.isoformat() if employee.hire_date else None,
                "pay_rate": employee.pay_rate,
                "employment_type": employee.employment_type
            },
            "property": {
                "id": property_obj.id,
                "name": property_obj.name,
                "address": property_obj.address,
                "city": property_obj.city,
                "state": property_obj.state,
                "phone": property_obj.phone
            },
            "applicant_data": {
                "first_name": "Employee",
                "last_name": "User", 
                "email": "employee@hotel.com",
                "phone": "(555) 123-4567"
            }
        }
        
    except HTTPException:
        raise
    except Exception as e:
        raise HTTPException(status_code=500, detail=f"Failed to retrieve welcome data: {str(e)}")

@app.get("/api/employees")
async def get_employees(
    property_id: Optional[str] = Query(None),
    department: Optional[str] = Query(None),
    status: Optional[str] = Query(None),
    search: Optional[str] = Query(None),
    current_user: User = Depends(get_current_user)
):
    """Get employees with filtering and search capabilities using Supabase"""
    try:
        # Get employees based on user role
        if current_user.role == "manager":
            # Manager can only see employees from their properties
            manager_properties = supabase_service.get_manager_properties_sync(current_user.id)
            if not manager_properties:
                return []
            property_ids = [prop.id for prop in manager_properties]
            employees = await supabase_service.get_employees_by_properties(property_ids)
        elif current_user.role == "hr":
            # HR can see all employees, optionally filtered by property
            if property_id:
                employees = await supabase_service.get_employees_by_property(property_id)
            else:
                employees = await supabase_service.get_all_employees()
        else:
            raise HTTPException(status_code=403, detail="Access denied")
        
        # Apply filters
        if department:
            employees = [emp for emp in employees if emp.department.lower() == department.lower()]
        
        if status:
            employees = [emp for emp in employees if emp.employment_status.lower() == status.lower()]
        
        # Apply search (basic implementation)
        if search:
            search_lower = search.lower()
            employees = [emp for emp in employees if 
                        search_lower in emp.department.lower() or
                        search_lower in emp.position.lower()]
        
        # Convert to dict format for frontend compatibility
        result = []
        for emp in employees:
            result.append({
                "id": emp.id,
                "property_id": emp.property_id,
                "department": emp.department,
                "position": emp.position,
                "hire_date": emp.hire_date.isoformat() if emp.hire_date else None,
                "pay_rate": emp.pay_rate,
                "employment_type": emp.employment_type,
                "employment_status": emp.employment_status,
                "onboarding_status": emp.onboarding_status.value if emp.onboarding_status else "not_started"
            })
        
        return result
        
    except HTTPException:
        raise
    except Exception as e:
        raise HTTPException(status_code=500, detail=f"Failed to retrieve employees: {str(e)}")

@app.post("/applications/{id}/approve")
async def approve_application(
    id: str,
    job_title: str = Form(...),
    start_date: str = Form(...),
    start_time: str = Form(...),
    pay_rate: float = Form(...),
    pay_frequency: str = Form(...),
    benefits_eligible: str = Form(...),
    supervisor: str = Form(...),
    special_instructions: str = Form(""),
    current_user: User = Depends(require_manager_role)
):
    """Approve application using Supabase"""
    try:
        # Get application from Supabase
        application = await supabase_service.get_application_by_id(id)
        if not application:
            raise HTTPException(status_code=404, detail="Application not found")
        
        # Verify manager access
        manager_properties = supabase_service.get_manager_properties_sync(current_user.id)
        property_ids = [prop.id for prop in manager_properties]
        
        if application.property_id not in property_ids:
            raise HTTPException(status_code=403, detail="Access denied")
        
        # Update application status
        await supabase_service.update_application_status(id, "approved", current_user.id)
        
        # Create employee record
        employee_data = {
            "application_id": id,
            "property_id": application.property_id,
            "manager_id": current_user.id,
            "department": application.department,
            "position": job_title,
            "hire_date": start_date,
            "pay_rate": pay_rate,
            "pay_frequency": pay_frequency,
            "employment_type": application.applicant_data.get("employment_type", "full_time"),
            "personal_info": {
                "job_title": job_title,
                "start_time": start_time,
                "benefits_eligible": benefits_eligible,
                "supervisor": supervisor,
                "special_instructions": special_instructions
            },
            "onboarding_status": "not_started"
        }
        
        employee = await supabase_service.create_employee(employee_data)
        
        # Create onboarding session
        onboarding_session = await onboarding_orchestrator.initiate_onboarding(
            application_id=id,
            employee_id=employee.id,
            property_id=application.property_id,
            manager_id=current_user.id,
            expires_hours=72
        )
        
        # Move competing applications to talent pool
        talent_pool_count = await supabase_service.move_competing_applications_to_talent_pool(
            application.property_id, application.position, id, current_user.id
        )
        
        # Generate onboarding URL
        base_url = os.getenv("FRONTEND_URL", "http://localhost:3000")
        onboarding_url = f"{base_url}/onboard?token={onboarding_session.token}"
        
        # Get property and manager info for emails
        property_obj = supabase_service.get_property_by_id_sync(application.property_id)
        manager = supabase_service.get_user_by_id_sync(current_user.id)
        
        # Send approval notification email with job details
        try:
            approval_email_sent = await email_service.send_approval_notification(
                applicant_email=application.applicant_data["email"],
                applicant_name=f"{application.applicant_data['first_name']} {application.applicant_data['last_name']}",
                property_name=property_obj.name if property_obj else "Hotel Property",
                position=application.position,
                job_title=job_title,
                start_date=start_date,
                pay_rate=pay_rate,
                onboarding_link=onboarding_url,
                manager_name=f"{manager.first_name} {manager.last_name}" if manager else "Hiring Manager",
                manager_email=manager.email if manager else "manager@hotel.com"
            )
            
            # Send onboarding welcome email with detailed instructions
            welcome_email_sent = await email_service.send_onboarding_welcome_email(
                employee_email=application.applicant_data["email"],
                employee_name=f"{application.applicant_data['first_name']} {application.applicant_data['last_name']}",
                property_name=property_obj.name if property_obj else "Hotel Property",
                position=job_title,
                onboarding_link=onboarding_url,
                manager_name=f"{manager.first_name} {manager.last_name}" if manager else "Hiring Manager"
            )
            
        except Exception as e:
            print(f"Email sending error: {e}")
            approval_email_sent = False
            welcome_email_sent = False
        
        return {
            "message": "Application approved successfully",
            "employee_id": employee.id,
            "onboarding": {
                "onboarding_url": onboarding_url,
                "token": onboarding_session.token,
                "expires_at": onboarding_session.expires_at.isoformat()
            },
            "employee_info": {
                "name": f"{application.applicant_data['first_name']} {application.applicant_data['last_name']}",
                "email": application.applicant_data["email"],
                "position": job_title,
                "department": application.department
            },
            "talent_pool": {
                "moved_to_talent_pool": talent_pool_count,
                "message": f"{talent_pool_count} other applications moved to talent pool"
            },
            "email_notifications": {
                "approval_email_sent": approval_email_sent,
                "welcome_email_sent": welcome_email_sent,
                "recipient": application.applicant_data["email"]
            }
        }
        
    except HTTPException:
        raise
    except Exception as e:
        raise HTTPException(status_code=500, detail=f"Approval failed: {str(e)}")

@app.post("/applications/{id}/reject")
async def reject_application(
    id: str,
    rejection_reason: str = Form(...),
    current_user: User = Depends(require_manager_role)
):
    """Reject application with reason (Manager only) using Supabase"""
    try:
        # Get application
        application = await supabase_service.get_application_by_id(id)
        if not application:
            raise HTTPException(status_code=404, detail="Application not found")
        
        # Verify manager access
        manager_properties = supabase_service.get_manager_properties_sync(current_user.id)
        property_ids = [prop.id for prop in manager_properties]
        
        if application.property_id not in property_ids:
            raise HTTPException(status_code=403, detail="Access denied")
        
        if application.status != "pending":
            raise HTTPException(status_code=400, detail="Application is not pending")
        
        if not rejection_reason.strip():
            raise HTTPException(status_code=400, detail="Rejection reason is required")
        
        # Move to talent pool instead of reject
        await supabase_service.update_application_status(id, "talent_pool", current_user.id)
        
        # Update rejection reason
        update_data = {
            "rejection_reason": rejection_reason.strip(),
            "talent_pool_date": datetime.now(timezone.utc).isoformat()
        }
        supabase_service.client.table('job_applications').update(update_data).eq('id', id).execute()
        
        return {
            "message": "Application moved to talent pool successfully",
            "status": "talent_pool",
            "rejection_reason": rejection_reason.strip()
        }
        
    except HTTPException:
        raise
    except Exception as e:
        raise HTTPException(status_code=500, detail=f"Failed to reject application: {str(e)}")

@app.get("/hr/applications/talent-pool")
async def get_talent_pool(
    property_id: Optional[str] = Query(None),
    position: Optional[str] = Query(None),
    search: Optional[str] = Query(None),
    current_user: User = Depends(require_hr_or_manager_role)
):
    """Get talent pool applications using Supabase"""
    try:
        # Get talent pool applications
        query = supabase_service.client.table('job_applications').select('*').eq('status', 'talent_pool')
        
        # Filter by property for managers
        if current_user.role == "manager":
            manager_properties = supabase_service.get_manager_properties_sync(current_user.id)
            if not manager_properties:
                return []
            property_ids = [prop.id for prop in manager_properties]
            query = query.in_('property_id', property_ids)
        elif property_id:
            query = query.eq('property_id', property_id)
        
        if position:
            query = query.eq('position', position)
        
        response = query.execute()
        
        applications = []
        for row in response.data:
            # Apply search filter
            if search:
                search_lower = search.lower()
                applicant_data = row.get('applicant_data', {})
                if not (search_lower in applicant_data.get('first_name', '').lower() or
                       search_lower in applicant_data.get('last_name', '').lower() or
                       search_lower in applicant_data.get('email', '').lower()):
                    continue
            
            applications.append({
                "id": row['id'],
                "property_id": row['property_id'],
                "department": row['department'],
                "position": row['position'],
                "applicant_data": row['applicant_data'],
                "status": row['status'],
                "applied_at": row['applied_at'],
                "rejection_reason": row.get('rejection_reason'),
                "talent_pool_date": row.get('talent_pool_date')
            })
        
        return applications
        
    except Exception as e:
        raise HTTPException(status_code=500, detail=f"Failed to retrieve talent pool: {str(e)}")

@app.post("/hr/applications/{id}/reactivate")
async def reactivate_application(
    id: str,
    current_user: User = Depends(require_hr_or_manager_role)
):
    """Reactivate application from talent pool using Supabase"""
    try:
        # Get application
        application = await supabase_service.get_application_by_id(id)
        if not application:
            raise HTTPException(status_code=404, detail="Application not found")
        
        if application.status != "talent_pool":
            raise HTTPException(status_code=400, detail="Application is not in talent pool")
        
        # Verify access for managers
        if current_user.role == "manager":
            manager_properties = supabase_service.get_manager_properties_sync(current_user.id)
            property_ids = [prop.id for prop in manager_properties]
            if application.property_id not in property_ids:
                raise HTTPException(status_code=403, detail="Access denied")
        
        # Reactivate application
        await supabase_service.update_application_status(id, "pending", current_user.id)
        
        # Clear talent pool data
        update_data = {
            "rejection_reason": None,
            "talent_pool_date": None
        }
        supabase_service.client.table('job_applications').update(update_data).eq('id', id).execute()
        
        return {
            "message": "Application reactivated successfully",
            "status": "pending"
        }
        
    except HTTPException:
        raise
    except Exception as e:
        raise HTTPException(status_code=500, detail=f"Failed to reactivate application: {str(e)}")

@app.get("/hr/users")
async def get_hr_users(
    role: Optional[str] = Query(None),
    is_active: Optional[bool] = Query(None),
    search: Optional[str] = Query(None),
    current_user: User = Depends(require_hr_role)
):
    """Get all users with filtering and search capabilities (HR only) using Supabase"""
    try:
        # Build query for users
        query = supabase_service.client.table('users').select('*')
        
        # Filter by role if specified
        if role:
            query = query.eq('role', role)
        
        # Filter by active status if specified
        if is_active is not None:
            query = query.eq('is_active', is_active)
        
        response = query.execute()
        
        users = []
        for row in response.data:
            # Apply search filter
            if search:
                search_lower = search.lower()
                if not (search_lower in row['email'].lower() or
                       search_lower in (row.get('first_name') or '').lower() or
                       search_lower in (row.get('last_name') or '').lower()):
                    continue
            
            # Get additional info for managers (property assignments)
            property_info = []
            if row['role'] == 'manager':
                try:
                    manager_properties = await supabase_service.get_manager_properties(row['id'])
                    property_info = [
                        {
                            "id": prop.id,
                            "name": prop.name,
                            "city": prop.city,
                            "state": prop.state
                        } for prop in manager_properties
                    ]
                except Exception:
                    # If there's an error getting properties, continue with empty list
                    property_info = []
            
            users.append({
                "id": row['id'],
                "email": row['email'],
                "first_name": row.get('first_name'),
                "last_name": row.get('last_name'),
                "role": row['role'],
                "is_active": row.get('is_active', True),
                "created_at": row.get('created_at'),
                "properties": property_info
            })
        
        return users
        
    except Exception as e:
        raise HTTPException(status_code=500, detail=f"Failed to retrieve users: {str(e)}")

@app.get("/hr/managers")
async def get_managers(
    property_id: Optional[str] = Query(None),
    is_active: Optional[bool] = Query(None),
    search: Optional[str] = Query(None),
    current_user: User = Depends(require_hr_role)
):
    """Get all managers with filtering and search capabilities (HR only) using Supabase"""
    try:
        # Get all manager users
        query = supabase_service.client.table('users').select('*').eq('role', 'manager')
        
        if is_active is not None:
            query = query.eq('is_active', is_active)
        
        response = query.execute()
        
        managers = []
        for row in response.data:
            # Apply search filter
            if search:
                search_lower = search.lower()
                if not (search_lower in row['email'].lower() or
                       search_lower in (row.get('first_name') or '').lower() or
                       search_lower in (row.get('last_name') or '').lower()):
                    continue
            
            # Get manager's properties using service method
            manager_properties = await supabase_service.get_manager_properties(row['id'])
            property_ids = [prop.id for prop in manager_properties]
            
            # Filter by property if specified
            if property_id and property_id not in property_ids:
                continue
            
            # Convert manager properties to property info
            property_info = []
            for prop in manager_properties:
                property_info.append({
                    "id": prop.id,
                    "name": prop.name,
                    "city": prop.city,
                    "state": prop.state
                })
            
            managers.append({
                "id": row['id'],
                "email": row['email'],
                "first_name": row.get('first_name'),
                "last_name": row.get('last_name'),
                "is_active": row.get('is_active', True),
                "created_at": row.get('created_at'),
                "properties": property_info
            })
        
        return managers
        
    except Exception as e:
        raise HTTPException(status_code=500, detail=f"Failed to retrieve managers: {str(e)}")

@app.get("/hr/employees")
async def get_hr_employees(
    property_id: Optional[str] = Query(None),
    department: Optional[str] = Query(None),
    status: Optional[str] = Query(None),
    search: Optional[str] = Query(None),
    current_user: User = Depends(require_hr_role)
):
    """Get employees for HR with advanced filtering using Supabase"""
    try:
        # Get all employees or filter by property
        if property_id:
            employees = await supabase_service.get_employees_by_property(property_id)
        else:
            employees = await supabase_service.get_all_employees()
        
        # Apply filters
        if department:
            employees = [emp for emp in employees if emp.department.lower() == department.lower()]
        
        if status:
            employees = [emp for emp in employees if emp.employment_status.lower() == status.lower()]
        
        # Apply search (basic implementation)
        if search:
            search_lower = search.lower()
            employees = [emp for emp in employees if 
                        search_lower in emp.department.lower() or
                        search_lower in emp.position.lower()]
        
        # Convert to dict format for frontend compatibility
        result = []
        for emp in employees:
            # Get property info
            property_obj = supabase_service.get_property_by_id_sync(emp.property_id)
            
            result.append({
                "id": emp.id,
                "property_id": emp.property_id,
                "property_name": property_obj.name if property_obj else "Unknown",
                "department": emp.department,
                "position": emp.position,
                "hire_date": emp.hire_date.isoformat() if emp.hire_date else None,
                "pay_rate": emp.pay_rate,
                "employment_type": emp.employment_type,
                "employment_status": emp.employment_status,
                "onboarding_status": emp.onboarding_status.value if emp.onboarding_status else "not_started"
            })
        
        return result
        
    except Exception as e:
        raise HTTPException(status_code=500, detail=f"Failed to retrieve HR employees: {str(e)}")

@app.get("/hr/employees/{id}")
async def get_hr_employee_detail(
    id: str,
    current_user: User = Depends(require_hr_role)
):
    """Get detailed employee information for HR using Supabase"""
    try:
        employee = await supabase_service.get_employee_by_id(id)
        if not employee:
            raise HTTPException(status_code=404, detail="Employee not found")
        
        # Get property info
        property_obj = supabase_service.get_property_by_id_sync(employee.property_id)
        
        return {
            "id": employee.id,
            "property_id": employee.property_id,
            "property_name": property_obj.name if property_obj else "Unknown",
            "department": employee.department,
            "position": employee.position,
            "hire_date": employee.hire_date.isoformat() if employee.hire_date else None,
            "pay_rate": employee.pay_rate,
            "employment_type": employee.employment_type,
            "employment_status": employee.employment_status,
            "onboarding_status": employee.onboarding_status.value if employee.onboarding_status else "not_started"
        }
        
    except HTTPException:
        raise
    except Exception as e:
        raise HTTPException(status_code=500, detail=f"Failed to retrieve employee details: {str(e)}")

@app.get("/hr/applications/departments")
async def get_application_departments(current_user: User = Depends(require_hr_or_manager_role)):
    """Get list of departments from applications using Supabase"""
    try:
        # Get applications based on user role
        if current_user.role == "manager":
            manager_properties = supabase_service.get_manager_properties_sync(current_user.id)
            if not manager_properties:
                return []
            property_ids = [prop.id for prop in manager_properties]
            applications = await supabase_service.get_applications_by_properties(property_ids)
        else:
            applications = await supabase_service.get_all_applications()
        
        # Extract unique departments
        departments = list(set(app.department for app in applications if app.department))
        departments.sort()
        
        return departments
        
    except Exception as e:
        raise HTTPException(status_code=500, detail=f"Failed to retrieve departments: {str(e)}")

@app.get("/hr/applications/positions")
async def get_application_positions(
    department: Optional[str] = Query(None),
    current_user: User = Depends(require_hr_or_manager_role)
):
    """Get list of positions from applications, optionally filtered by department using Supabase"""
    try:
        # Get applications based on user role
        if current_user.role == "manager":
            manager_properties = supabase_service.get_manager_properties_sync(current_user.id)
            if not manager_properties:
                return []
            property_ids = [prop.id for prop in manager_properties]
            applications = await supabase_service.get_applications_by_properties(property_ids)
        else:
            applications = await supabase_service.get_all_applications()
        
        # Filter by department if specified
        if department:
            applications = [app for app in applications if app.department.lower() == department.lower()]
        
        # Extract unique positions
        positions = list(set(app.position for app in applications if app.position))
        positions.sort()
        
        return positions
        
    except Exception as e:
        raise HTTPException(status_code=500, detail=f"Failed to retrieve positions: {str(e)}")

@app.get("/hr/applications/stats")
async def get_application_stats(current_user: User = Depends(require_hr_or_manager_role)):
    """Get application statistics using Supabase"""
    try:
        # Get applications based on user role
        if current_user.role == "manager":
            manager_properties = supabase_service.get_manager_properties_sync(current_user.id)
            if not manager_properties:
                return {"total": 0, "pending": 0, "approved": 0, "talent_pool": 0}
            property_ids = [prop.id for prop in manager_properties]
            applications = await supabase_service.get_applications_by_properties(property_ids)
        else:
            applications = await supabase_service.get_all_applications()
        
        # Calculate stats
        total = len(applications)
        pending = len([app for app in applications if app.status == "pending"])
        approved = len([app for app in applications if app.status == "approved"])
        talent_pool = len([app for app in applications if app.status == "talent_pool"])
        
        return {
            "total": total,
            "pending": pending,
            "approved": approved,
            "talent_pool": talent_pool,
            "by_department": {}  # Could be expanded later
        }
        
    except Exception as e:
        raise HTTPException(status_code=500, detail=f"Failed to retrieve application stats: {str(e)}")

@app.post("/apply/{id}")
async def submit_job_application(id: str, application_data: JobApplicationData):
    """Submit job application to Supabase"""
    try:
        # Validate property exists
        property_obj = supabase_service.get_property_by_id_sync(id)
        if not property_obj:
            raise HTTPException(status_code=404, detail="Property not found")
        
        if not property_obj.is_active:
            raise HTTPException(status_code=400, detail="Property not accepting applications")
        
        # Check for duplicates
        existing_applications = supabase_service.get_applications_by_email_and_property_sync(
            application_data.email.lower(), id
        )
        
        for app in existing_applications:
            if app.position == application_data.position and app.status == "pending":
                raise HTTPException(status_code=400, detail="Duplicate application exists")
        
        # Create application
        application_id = str(uuid.uuid4())
        
        job_application = JobApplication(
            id=application_id,
            property_id=id,
            department=application_data.department,
            position=application_data.position,
            applicant_data={
                "first_name": application_data.first_name,
                "last_name": application_data.last_name,
                "email": application_data.email,
                "phone": application_data.phone,
                "address": application_data.address,
                "city": application_data.city,
                "state": application_data.state,
                "zip_code": application_data.zip_code,
                "work_authorized": application_data.work_authorized,
                "sponsorship_required": application_data.sponsorship_required,
                "start_date": application_data.start_date,
                "shift_preference": application_data.shift_preference,
                "employment_type": application_data.employment_type,
                "experience_years": application_data.experience_years,
                "hotel_experience": application_data.hotel_experience,
                "previous_employer": application_data.previous_employer,
                "reason_for_leaving": application_data.reason_for_leaving,
                "additional_comments": application_data.additional_comments
            },
            status=ApplicationStatus.PENDING,
            applied_at=datetime.now(timezone.utc)
        )
        
        # Store in Supabase
        created_application = supabase_service.create_application_sync(job_application)
        
        return {
            "success": True,
            "message": "Application submitted successfully!",
            "application_id": application_id,
            "property_name": property_obj.name,
            "position_applied": f"{application_data.position} - {application_data.department}",
            "next_steps": "Our hiring team will review your application and contact you within 3-5 business days."
        }
        
    except HTTPException:
        raise
    except Exception as e:
        raise HTTPException(status_code=500, detail=f"Application submission failed: {str(e)}")

@app.get("/properties/{id}/info")
async def get_property_public_info(id: str):
    """Get property info using Supabase"""
    try:
        property_obj = supabase_service.get_property_by_id_sync(id)
        if not property_obj or not property_obj.is_active:
            raise HTTPException(status_code=404, detail="Property not found")
        
        departments_and_positions = {
            "Front Desk": ["Front Desk Agent", "Night Auditor", "Guest Services Representative", "Concierge"],
            "Housekeeping": ["Housekeeper", "Housekeeping Supervisor", "Laundry Attendant", "Public Area Attendant"],
            "Food & Beverage": ["Server", "Bartender", "Host/Hostess", "Kitchen Staff", "Banquet Server"],
            "Maintenance": ["Maintenance Technician", "Engineering Assistant", "Groundskeeper"]
        }
        
        return {
            "property": {
                "id": property_obj.id,
                "name": property_obj.name,
                "address": property_obj.address,
                "city": property_obj.city,
                "state": property_obj.state,
                "zip_code": property_obj.zip_code,
                "phone": property_obj.phone
            },
            "departments_and_positions": departments_and_positions,
            "application_url": f"/apply/{id}",
            "is_accepting_applications": True
        }
        
    except HTTPException:
        raise
    except Exception as e:
        raise HTTPException(status_code=500, detail=f"Failed to get property info: {str(e)}")

# ==========================================
# BULK OPERATIONS ENDPOINTS (Phase 1.1)
# ==========================================

@app.post("/hr/applications/bulk-action")
async def bulk_application_action(
    application_ids: List[str] = Form(...),
    action: str = Form(...),
    rejection_reason: Optional[str] = Form(None),
    current_user: User = Depends(require_hr_or_manager_role)
):
    """Perform bulk actions on multiple applications"""
    try:
        if not application_ids:
            raise HTTPException(status_code=400, detail="No application IDs provided")
        
        valid_actions = ["reject", "approve", "talent_pool"]
        if action not in valid_actions:
            raise HTTPException(status_code=400, detail=f"Invalid action. Must be one of: {valid_actions}")
        
        if action == "reject" and not rejection_reason:
            raise HTTPException(status_code=400, detail="Rejection reason required for reject action")
        
        # Use new bulk operation method
        if action == "reject":
            result = await supabase_service.bulk_update_applications(
                application_ids=application_ids,
                status="rejected",
                reviewed_by=current_user.id,
                action_type="reject"
            )
        elif action == "talent_pool":
            result = await supabase_service.bulk_move_to_talent_pool(
                application_ids=application_ids,
                reviewed_by=current_user.id
            )
        elif action == "approve":
            result = await supabase_service.bulk_update_applications(
                application_ids=application_ids,
                status="approved",
                reviewed_by=current_user.id,
                action_type="approve"
            )
        
        return {
            "message": f"Bulk {action} completed",
            "processed": result["total_processed"],
            "successful": result["success_count"],
            "failed": result["failed_count"],
            "errors": result["errors"]
        }
        
    except HTTPException:
        raise
    except Exception as e:
        raise HTTPException(status_code=500, detail=f"Bulk action failed: {str(e)}")

@app.post("/hr/applications/bulk-status-update")
async def bulk_status_update(
    application_ids: List[str] = Form(...),
    new_status: str = Form(...),
    reason: Optional[str] = Form(None),
    notes: Optional[str] = Form(None),
    current_user: User = Depends(require_hr_or_manager_role)
):
    """Perform bulk status updates on multiple applications"""
    try:
        if not application_ids:
            raise HTTPException(status_code=400, detail="No application IDs provided")
        
        # Validate status
        valid_statuses = ["pending", "approved", "rejected", "talent_pool", "hired"]
        if new_status not in valid_statuses:
            raise HTTPException(status_code=400, detail=f"Invalid status: {new_status}")
        
        # Use bulk update method
        result = await supabase_service.bulk_update_applications(
            application_ids=application_ids,
            status=new_status,
            reviewed_by=current_user.id,
            action_type="status_update"
        )
        
        # Add status history for each successful update
        for app_id in application_ids:
            if app_id not in [error for error in result.get("errors", []) if app_id in error]:
                await supabase_service.add_application_status_history(
                    application_id=app_id,
                    previous_status="pending",  # You might want to fetch actual previous status
                    new_status=new_status,
                    changed_by=current_user.id,
                    reason=reason,
                    notes=notes
                )
        
        return {
            "message": f"Bulk status update to {new_status} completed",
            "processed": result["total_processed"],
            "successful": result["success_count"],
            "failed": result["failed_count"],
            "errors": result["errors"]
        }
        
    except HTTPException:
        raise
    except Exception as e:
        raise HTTPException(status_code=500, detail=f"Bulk status update failed: {str(e)}")

@app.post("/hr/applications/bulk-reactivate")
async def bulk_reactivate_applications(
    application_ids: List[str] = Form(...),
    current_user: User = Depends(require_hr_or_manager_role)
):
    """Reactivate talent pool candidates by moving them back to pending status"""
    try:
        if not application_ids:
            raise HTTPException(status_code=400, detail="No application IDs provided")
        
        result = await supabase_service.bulk_reactivate_applications(
            application_ids=application_ids,
            reviewed_by=current_user.id
        )
        
        # Add status history for successful reactivations
        for app_id in application_ids:
            if app_id not in [error for error in result.get("errors", []) if app_id in error]:
                await supabase_service.add_application_status_history(
                    application_id=app_id,
                    previous_status="talent_pool",
                    new_status="pending",
                    changed_by=current_user.id,
                    reason="Reactivated from talent pool",
                    notes="Candidate reactivated for new opportunity consideration"
                )
        
        return {
            "message": "Bulk reactivation completed",
            "processed": result["total_processed"],
            "successful": result["success_count"],
            "failed": result["failed_count"],
            "errors": result["errors"]
        }
        
    except HTTPException:
        raise
    except Exception as e:
        raise HTTPException(status_code=500, detail=f"Bulk reactivation failed: {str(e)}")

@app.post("/hr/applications/bulk-talent-pool")
async def bulk_move_to_talent_pool(
    application_ids: List[str] = Form(...),
    current_user: User = Depends(require_hr_or_manager_role)
):
    """Bulk move applications to talent pool"""
    try:
        if not application_ids:
            raise HTTPException(status_code=400, detail="No application IDs provided")
        
        result = await supabase_service.bulk_move_to_talent_pool(
            application_ids=application_ids,
            reviewed_by=current_user.id
        )
        
        # Add status history for successful moves
        for app_id in application_ids:
            if app_id not in [error for error in result.get("errors", []) if app_id in error]:
                await supabase_service.add_application_status_history(
                    application_id=app_id,
                    previous_status="pending",
                    new_status="talent_pool",
                    changed_by=current_user.id,
                    reason="Moved to talent pool",
                    notes="Application moved to talent pool for future opportunities"
                )
        
        return {
            "message": "Bulk move to talent pool completed",
            "processed": result["total_processed"],
            "successful": result["success_count"],
            "failed": result["failed_count"],
            "errors": result["errors"]
        }
        
    except HTTPException:
        raise
    except Exception as e:
        raise HTTPException(status_code=500, detail=f"Bulk talent pool move failed: {str(e)}")

@app.post("/hr/applications/bulk-talent-pool-notify")
async def bulk_talent_pool_notify(
    application_ids: List[str] = Form(...),
    current_user: User = Depends(require_hr_or_manager_role)
):
    """Send email notifications to talent pool candidates about new opportunities"""
    try:
        if not application_ids:
            raise HTTPException(status_code=400, detail="No application IDs provided")
        
        result = await supabase_service.send_bulk_notifications(
            application_ids=application_ids,
            notification_type="talent_pool_opportunity",
            sent_by=current_user.id
        )
        
        return {
            "message": "Bulk talent pool notifications sent",
            "processed": result["total_processed"],
            "successful": result["success_count"],
            "failed": result["failed_count"],
            "errors": result["errors"]
        }
        
    except HTTPException:
        raise
    except Exception as e:
        raise HTTPException(status_code=500, detail=f"Bulk notification failed: {str(e)}")

# ==========================================
# APPLICATION HISTORY & ENHANCED WORKFLOW (Phase 1.2)
# ==========================================

@app.get("/hr/applications/{id}/history")
async def get_application_history(
    id: str,
    current_user: User = Depends(require_hr_or_manager_role)
):
    """Get status change history for a specific application"""
    try:
        # Check if application exists
        application = await supabase_service.get_application_by_id(id)
        if not application:
            raise HTTPException(status_code=404, detail="Application not found")
        
        # Check access permissions for managers
        if current_user.role == UserRole.MANAGER:
            manager_properties = supabase_service.get_manager_properties_sync(current_user.id)
            manager_property_ids = [prop.id for prop in manager_properties]
            if application.property_id not in manager_property_ids:
                raise HTTPException(status_code=403, detail="Access denied")
        
        # Get application history
        history = await supabase_service.get_application_history(id)
        
        # Enrich history with user details
        enriched_history = []
        for record in history:
            # Get user info for who made the change
            changed_by_user = await supabase_service.get_user_by_id(record["changed_by"])
            
            enriched_record = {
                "id": record["id"],
                "application_id": record["application_id"],
                "previous_status": record["previous_status"],
                "new_status": record["new_status"],
                "changed_by": record["changed_by"],
                "changed_by_name": f"{changed_by_user.first_name} {changed_by_user.last_name}".strip() if changed_by_user else "Unknown User",
                "changed_by_email": changed_by_user.email if changed_by_user else "unknown@email.com",
                "changed_at": record["changed_at"],
                "reason": record.get("reason"),
                "notes": record.get("notes")
            }
            enriched_history.append(enriched_record)
        
        return {
            "application_id": id,
            "history": enriched_history,
            "total_entries": len(enriched_history)
        }
        
    except HTTPException:
        raise
    except Exception as e:
        raise HTTPException(status_code=500, detail=f"Failed to get application history: {str(e)}")

@app.post("/applications/check-duplicate")
async def check_duplicate_application(
    email: str = Form(...),
    property_id: str = Form(...),
    position: str = Form(...)
):
    """Check for duplicate applications (same email + property + position)"""
    try:
        # Check for existing applications
        is_duplicate = await supabase_service.check_duplicate_application(
            email=email.lower(),
            property_id=property_id,
            position=position
        )
        
        return {
            "is_duplicate": is_duplicate,
            "message": "Duplicate application found" if is_duplicate else "No duplicate found",
            "checked_criteria": {
                "email": email.lower(),
                "property_id": property_id,
                "position": position
            }
        }
        
    except Exception as e:
        raise HTTPException(status_code=500, detail=f"Failed to check duplicate application: {str(e)}")

# ==========================================
# MANAGER CRUD OPERATIONS (Phase 1.3)
# ==========================================

@app.get("/hr/managers/{id}")
async def get_manager_details(
    id: str,
    current_user: User = Depends(require_hr_role)
):
    """Get manager details by ID (HR only)"""
    try:
        manager = await supabase_service.get_manager_by_id(id)
        if not manager:
            raise HTTPException(status_code=404, detail="Manager not found")
        
        # Get manager's properties
        properties = supabase_service.get_manager_properties_sync(id)
        
        return {
            "id": manager.id,
            "email": manager.email,
            "first_name": manager.first_name,
            "last_name": manager.last_name,
            "role": manager.role.value,
            "is_active": manager.is_active,
            "created_at": manager.created_at.isoformat() if manager.created_at else None,
            "assigned_properties": [
                {
                    "id": prop.id,
                    "name": prop.name,
                    "address": prop.address,
                    "city": prop.city,
                    "state": prop.state
                } for prop in properties
            ],
            "properties_count": len(properties)
        }
        
    except HTTPException:
        raise
    except Exception as e:
        raise HTTPException(status_code=500, detail=f"Failed to get manager details: {str(e)}")

@app.put("/hr/managers/{id}")
async def update_manager(
    id: str,
    first_name: str = Form(...),
    last_name: str = Form(...),
    email: str = Form(...),
    is_active: bool = Form(True),
    current_user: User = Depends(require_hr_role)
):
    """Update manager details (HR only)"""
    try:
        # Check if manager exists
        existing_manager = await supabase_service.get_manager_by_id(id)
        if not existing_manager:
            raise HTTPException(status_code=404, detail="Manager not found")
        
        # Check if email is already in use by another user
        if email.lower() != existing_manager.email.lower():
            existing_user = await supabase_service.get_user_by_email(email)
            if existing_user:
                raise HTTPException(status_code=400, detail="Email already in use")
        
        # Update manager
        update_data = {
            "first_name": first_name,
            "last_name": last_name,
            "email": email.lower(),
            "is_active": is_active
        }
        
        updated_manager = await supabase_service.update_manager(id, update_data)
        if not updated_manager:
            raise HTTPException(status_code=500, detail="Failed to update manager")
        
        return {
            "success": True,
            "message": "Manager updated successfully",
            "manager": {
                "id": updated_manager.id,
                "email": updated_manager.email,
                "first_name": updated_manager.first_name,
                "last_name": updated_manager.last_name,
                "role": updated_manager.role.value,
                "is_active": updated_manager.is_active
            }
        }
        
    except HTTPException:
        raise
    except Exception as e:
        raise HTTPException(status_code=500, detail=f"Failed to update manager: {str(e)}")

@app.delete("/hr/managers/{id}")
async def delete_manager(
    id: str,
    current_user: User = Depends(require_hr_role)
):
    """Delete manager (soft delete) (HR only)"""
    try:
        # Check if manager exists
        manager = await supabase_service.get_manager_by_id(id)
        if not manager:
            raise HTTPException(status_code=404, detail="Manager not found")
        
        # Check if manager has any assigned properties
        properties = supabase_service.get_manager_properties_sync(id)
        if properties:
            property_names = [prop.name for prop in properties]
            raise HTTPException(
                status_code=400, 
                detail=f"Cannot delete manager. Please unassign from properties first: {', '.join(property_names)}"
            )
        
        # Soft delete the manager
        success = await supabase_service.delete_manager(id)
        if not success:
            raise HTTPException(status_code=500, detail="Failed to delete manager")
        
        return {
            "success": True,
            "message": f"Manager {manager.first_name} {manager.last_name} has been deactivated"
        }
        
    except HTTPException:
        raise
    except Exception as e:
        raise HTTPException(status_code=500, detail=f"Failed to delete manager: {str(e)}")

@app.post("/hr/managers/{id}/reset-password")
async def reset_manager_password(
    id: str,
    new_password: str = Form(...),
    current_user: User = Depends(require_hr_role)
):
    """Reset manager password (HR only)"""
    try:
        # Check if manager exists
        manager = await supabase_service.get_manager_by_id(id)
        if not manager:
            raise HTTPException(status_code=404, detail="Manager not found")
        
        # Validate password strength
        if len(new_password) < 8:
            raise HTTPException(status_code=400, detail="Password must be at least 8 characters long")
        
        # Reset password
        success = await supabase_service.reset_manager_password(id, new_password)
        if not success:
            raise HTTPException(status_code=500, detail="Failed to reset password")
        
        # Store password in password manager for authentication
        password_manager.store_password(manager.email, new_password)
        
        return {
            "success": True,
            "message": f"Password reset successfully for {manager.first_name} {manager.last_name}",
            "manager_email": manager.email
        }
        
    except HTTPException:
        raise
    except Exception as e:
        raise HTTPException(status_code=500, detail=f"Failed to reset manager password: {str(e)}")

@app.get("/hr/managers/{id}/performance")
async def get_manager_performance(
    id: str,
    current_user: User = Depends(require_hr_role)
):
    """Get manager performance metrics (HR only)"""
    try:
        # Check if manager exists
        manager = await supabase_service.get_manager_by_id(id)
        if not manager:
            raise HTTPException(status_code=404, detail="Manager not found")
        
        # Get performance data
        performance_data = await supabase_service.get_manager_performance(id)
        
        return {
            "manager_id": id,
            "manager_name": f"{manager.first_name} {manager.last_name}",
            "manager_email": manager.email,
            "performance": performance_data
        }
        
    except HTTPException:
        raise
    except Exception as e:
        raise HTTPException(status_code=500, detail=f"Failed to get manager performance: {str(e)}")

@app.get("/hr/managers/unassigned")
async def get_unassigned_managers(current_user: User = Depends(require_hr_role)):
    """Get all managers not assigned to any property (HR only)"""
    try:
        unassigned_managers = await supabase_service.get_unassigned_managers()
        
        return {
            "managers": [
                {
                    "id": manager.id,
                    "email": manager.email,
                    "first_name": manager.first_name,
                    "last_name": manager.last_name,
                    "is_active": manager.is_active,
                    "created_at": manager.created_at.isoformat() if manager.created_at else None
                } for manager in unassigned_managers
            ],
            "total": len(unassigned_managers)
        }
        
    except Exception as e:
        raise HTTPException(status_code=500, detail=f"Failed to get unassigned managers: {str(e)}")

# ==========================================
# EMPLOYEE SEARCH & MANAGEMENT (Phase 1.4)
# ==========================================

@app.get("/hr/employees/search")
async def search_employees(
    q: str = Query(...),
    property_id: Optional[str] = Query(None),
    department: Optional[str] = Query(None),
    position: Optional[str] = Query(None),
    employment_status: Optional[str] = Query(None),
    current_user: User = Depends(require_hr_or_manager_role)
):
    """Search employees with filters"""
    try:
        # For managers, restrict to their properties only
        if current_user.role == UserRole.MANAGER:
            manager_properties = supabase_service.get_manager_properties_sync(current_user.id)
            manager_property_ids = [prop.id for prop in manager_properties]
            
            if property_id and property_id not in manager_property_ids:
                raise HTTPException(status_code=403, detail="Access denied to this property")
            
            # If no property_id specified, search only in manager's properties
            if not property_id and manager_property_ids:
                property_id = manager_property_ids[0]  # Use first property as default
        
        # Search employees
        employees = await supabase_service.search_employees(
            search_query=q,
            property_id=property_id,
            department=department,
            position=position,
            employment_status=employment_status
        )
        
        # Format response
        formatted_employees = []
        for emp in employees:
            personal_info = emp.personal_info or {}
            formatted_employees.append({
                "id": emp.id,
                "application_id": emp.application_id,
                "property_id": emp.property_id,
                "manager_id": emp.manager_id,
                "department": emp.department,
                "position": emp.position,
                "hire_date": emp.hire_date.isoformat() if emp.hire_date else None,
                "pay_rate": emp.pay_rate,
                "pay_frequency": emp.pay_frequency,
                "employment_type": emp.employment_type,
                "employment_status": getattr(emp, 'employment_status', 'active'),
                "onboarding_status": emp.onboarding_status.value if emp.onboarding_status else "not_started",
                "personal_info": {
                    "first_name": personal_info.get("first_name"),
                    "last_name": personal_info.get("last_name"),
                    "email": personal_info.get("email"),
                    "phone": personal_info.get("phone")
                },
                "created_at": emp.created_at.isoformat() if emp.created_at else None
            })
        
        return {
            "employees": formatted_employees,
            "total": len(formatted_employees),
            "search_criteria": {
                "query": q,
                "property_id": property_id,
                "department": department,
                "position": position,
                "employment_status": employment_status
            }
        }
        
    except HTTPException:
        raise
    except Exception as e:
        raise HTTPException(status_code=500, detail=f"Failed to search employees: {str(e)}")

@app.put("/hr/employees/{employee_id}/status")
async def update_employee_status(
    employee_id: str,
    new_status: str = Form(...),
    reason: Optional[str] = Form(None),
    notes: Optional[str] = Form(None),
    current_user: User = Depends(require_hr_or_manager_role)
):
    """Update employee employment status"""
    try:
        # Check if employee exists
        employee = await supabase_service.get_employee_by_id(employee_id)
        if not employee:
            raise HTTPException(status_code=404, detail="Employee not found")
        
        # For managers, check access to employee's property
        if current_user.role == UserRole.MANAGER:
            manager_properties = supabase_service.get_manager_properties_sync(current_user.id)
            manager_property_ids = [prop.id for prop in manager_properties]
            if employee.property_id not in manager_property_ids:
                raise HTTPException(status_code=403, detail="Access denied to this employee")
        
        # Validate status
        valid_statuses = ["active", "inactive", "terminated", "on_leave", "probation"]
        if new_status not in valid_statuses:
            raise HTTPException(status_code=400, detail=f"Invalid status. Must be one of: {valid_statuses}")
        
        # Update employee status
        success = await supabase_service.update_employee_status(
            employee_id=employee_id,
            status=new_status,
            updated_by=current_user.id
        )
        
        if not success:
            raise HTTPException(status_code=500, detail="Failed to update employee status")
        
        return {
            "success": True,
            "message": f"Employee status updated to {new_status}",
            "employee_id": employee_id,
            "new_status": new_status,
            "updated_by": f"{current_user.first_name} {current_user.last_name}",
            "reason": reason,
            "notes": notes
        }
        
    except HTTPException:
        raise
    except Exception as e:
        raise HTTPException(status_code=500, detail=f"Failed to update employee status: {str(e)}")

@app.get("/hr/employees/stats")
async def get_employee_statistics(
    property_id: Optional[str] = Query(None),
    current_user: User = Depends(require_hr_or_manager_role)
):
    """Get employee statistics"""
    try:
        # For managers, restrict to their properties
        if current_user.role == UserRole.MANAGER:
            manager_properties = supabase_service.get_manager_properties_sync(current_user.id)
            manager_property_ids = [prop.id for prop in manager_properties]
            
            if property_id and property_id not in manager_property_ids:
                raise HTTPException(status_code=403, detail="Access denied to this property")
            
            # If no property specified, use first manager property
            if not property_id and manager_property_ids:
                property_id = manager_property_ids[0]
        
        # Get employee statistics
        stats = await supabase_service.get_employee_statistics(property_id=property_id)
        
        # Get property info if property_id is specified
        property_info = None
        if property_id:
            property_obj = await supabase_service.get_property_by_id(property_id)
            if property_obj:
                property_info = {
                    "id": property_obj.id,
                    "name": property_obj.name,
                    "city": property_obj.city,
                    "state": property_obj.state
                }
        
        return {
            "statistics": stats,
            "property": property_info,
            "generated_at": datetime.now(timezone.utc).isoformat(),
            "generated_by": f"{current_user.first_name} {current_user.last_name}"
        }
        
    except HTTPException:
        raise
    except Exception as e:
        raise HTTPException(status_code=500, detail=f"Failed to get employee statistics: {str(e)}")

@app.post("/secret/create-hr")
async def create_hr_user(email: str, password: str, secret_key: str):
    """Create HR user with secret key"""
    
    if secret_key != "hotel-admin-2025":
        raise HTTPException(status_code=403, detail="Invalid secret key")
    
    try:
        # Check if user already exists
        existing_user = supabase_service.get_user_by_email_sync(email)
        if existing_user:
            raise HTTPException(status_code=400, detail="User already exists")
        
        # Create HR user data with hashed password
        from datetime import datetime, timezone
        import uuid
        import bcrypt
        
        # Hash the password for secure storage
        password_hash = bcrypt.hashpw(password.encode('utf-8'), bcrypt.gensalt()).decode('utf-8')
        
        hr_user_data = {
            "id": str(uuid.uuid4()),  # Full UUID
            "email": email,
            "first_name": "HR",
            "last_name": "Admin",
            "role": "hr",
            "is_active": True,
            "password_hash": password_hash,  # Store hashed password in Supabase
            "created_at": datetime.now(timezone.utc).isoformat()
        }
        
        # Store in Supabase (with password hash)
        result = supabase_service.client.table('users').insert(hr_user_data).execute()
        
        # No need to store password in memory anymore - it's in Supabase
        
        return {
            "success": True,
            "message": "HR user created successfully",
            "user_id": hr_user_data["id"],
            "email": email
        }
        
    except HTTPException:
        raise
    except Exception as e:
        raise HTTPException(status_code=500, detail=f"Failed to create HR user: {str(e)}")

@app.post("/secret/create-manager")
async def create_manager_user(email: str, password: str, property_name: str, secret_key: str):
    """Create Manager user with secret key"""
    
    if secret_key != "hotel-admin-2025":
        raise HTTPException(status_code=403, detail="Invalid secret key")
    
    try:
        # Check if user already exists
        existing_user = supabase_service.get_user_by_email_sync(email)
        if existing_user:
            raise HTTPException(status_code=400, detail="User already exists")
        
        # Create manager and property
        from datetime import datetime, timezone
        import uuid
        
        manager_id = f"mgr_{str(uuid.uuid4())[:8]}"
        property_id = f"prop_{str(uuid.uuid4())[:8]}"
        
        # Create manager user
        manager_user_data = {
            "id": manager_id,
            "email": email,
            "first_name": "Manager",
            "last_name": "User",
            "role": "manager",
            "is_active": True,
            "created_at": datetime.now(timezone.utc).isoformat()
        }
        
        # Create property
        property_data = {
            "id": property_id,
            "name": property_name,
            "address": "123 Business Street",
            "city": "Business City",
            "state": "CA",
            "zip_code": "90210",
            "phone": "(555) 123-4567",
            "is_active": True,
            "created_at": datetime.now(timezone.utc).isoformat()
        }
        
        # Store in Supabase
        supabase_service.client.table('users').insert(manager_user_data).execute()
        supabase_service.client.table('properties').insert(property_data).execute()
        
        # Assign manager to property
        assignment_data = {
            "manager_id": manager_id,
            "property_id": property_id,
            "assigned_at": datetime.now(timezone.utc).isoformat()
        }
        supabase_service.client.table('manager_properties').insert(assignment_data).execute()
        
        # Store password
        password_manager.store_password(email, password)
        
        return {
            "success": True,
            "message": "Manager user and property created successfully",
            "manager_id": manager_id,
            "property_id": property_id,
            "email": email,
            "property_name": property_name
        }
        
    except HTTPException:
        raise
    except Exception as e:
        raise HTTPException(status_code=500, detail=f"Failed to create manager: {str(e)}")

# ===== EMPLOYEE ONBOARDING APIs =====

@app.get("/onboard/verify")
async def verify_onboarding_token(
    token: str = Query(..., description="Onboarding token")
):
    """
    Verify onboarding token and return session data
    """
    try:
        # Get session by token
        session = await onboarding_orchestrator.get_session_by_token(token)
        
        if not session:
            return error_response(
                message="Invalid or expired token",
                error_code=ErrorCode.AUTHENTICATION_ERROR,
                status_code=401,
                detail="The onboarding token is invalid or has expired"
            )
        
        # Get employee and property data
        employee = await supabase_service.get_employee_by_id(session.employee_id)
        property_obj = await supabase_service.get_property_by_id(session.property_id)
        
        if not employee:
            return error_response(
                message="Employee not found",
                error_code=ErrorCode.RESOURCE_NOT_FOUND,
                status_code=404
            )
        
        return success_response(
            data={
                "valid": True,
                "session": {
                    "id": session.id,
                    "status": session.status,
                    "phase": session.phase,
                    "current_step": session.current_step,
                    "expires_at": session.expires_at.isoformat() if session.expires_at else None,
                    "completed_steps": session.completed_steps or [],
                    "requested_changes": session.requested_changes
                },
                "employee": {
                    "id": employee.id,
                    "first_name": employee.first_name,
                    "last_name": employee.last_name,
                    "email": employee.email,
                    "position": employee.position,
                    "department": employee.department,
                    "start_date": employee.start_date.isoformat() if employee.start_date else None
                },
                "property": {
                    "id": property_obj.id,
                    "name": property_obj.name,
                    "address": property_obj.address
                } if property_obj else None
            },
            message="Token verified successfully"
        )
        
    except Exception as e:
        logger.error(f"Failed to verify token: {e}")
        return error_response(
            message="Failed to verify token",
            error_code=ErrorCode.INTERNAL_SERVER_ERROR,
            status_code=500,
            detail=str(e)
        )

@app.post("/onboard/update-progress")
async def update_onboarding_progress(
    session_id: str = Form(...),
    step_id: str = Form(...),
    form_data: Optional[str] = Form(None),  # JSON string
    signature_data: Optional[str] = Form(None),  # JSON string
    token: str = Form(...)
):
    """
    Update onboarding progress for a specific step
    """
    try:
        # Verify token and get session
        session = await onboarding_orchestrator.get_session_by_token(token)
        
        if not session or session.id != session_id:
            return error_response(
                message="Invalid session or token",
                error_code=ErrorCode.AUTHENTICATION_ERROR,
                status_code=401
            )
        
        # Parse form data if provided
        parsed_form_data = None
        if form_data:
            try:
                parsed_form_data = json.loads(form_data)
            except json.JSONDecodeError:
                return error_response(
                    message="Invalid form data format",
                    error_code=ErrorCode.VALIDATION_ERROR,
                    status_code=400
                )
        
        # Parse signature data if provided
        parsed_signature_data = None
        if signature_data:
            try:
                parsed_signature_data = json.loads(signature_data)
            except json.JSONDecodeError:
                return error_response(
                    message="Invalid signature data format",
                    error_code=ErrorCode.VALIDATION_ERROR,
                    status_code=400
                )
        
        # Convert step_id to OnboardingStep enum
        try:
            step = OnboardingStep(step_id)
        except ValueError:
            return error_response(
                message="Invalid step ID",
                error_code=ErrorCode.VALIDATION_ERROR,
                status_code=400,
                detail=f"Unknown step: {step_id}"
            )
        
        # Update progress
        success = await onboarding_orchestrator.update_step_progress(
            session_id,
            step,
            parsed_form_data,
            parsed_signature_data
        )
        
        if not success:
            return error_response(
                message="Failed to update progress",
                error_code=ErrorCode.INTERNAL_SERVER_ERROR,
                status_code=500
            )
        
        # Get updated session
        updated_session = await onboarding_orchestrator.get_session_by_id(session_id)
        
        return success_response(
            data={
                "success": True,
                "current_step": updated_session.current_step if updated_session else step_id,
                "phase": updated_session.phase if updated_session else None,
                "status": updated_session.status if updated_session else None
            },
            message="Progress updated successfully"
        )
        
    except Exception as e:
        logger.error(f"Failed to update progress: {e}")
        return error_response(
            message="Failed to update progress",
            error_code=ErrorCode.INTERNAL_SERVER_ERROR,
            status_code=500,
            detail=str(e)
        )

@app.post("/api/onboarding/start")
async def start_onboarding_session(
    application_id: str,
    property_id: str,
    manager_id: str,
    expires_hours: int = 72,
    current_user: User = Depends(require_hr_or_manager_role)
):
    """
    Start new onboarding session for an approved application
    """
    try:
        # Get application
        application = await supabase_service.get_application_by_id(application_id)
        
        if not application:
            return not_found_response("Application not found")
        
        if application.status != ApplicationStatus.APPROVED:
            return error_response(
                message="Application must be approved before starting onboarding",
                error_code=ErrorCode.VALIDATION_ERROR,
                status_code=400
            )
        
        # Create employee record from application
        employee_id = str(uuid.uuid4())
        employee = Employee(
            id=employee_id,
            first_name=application.first_name,
            last_name=application.last_name,
            email=application.email,
            phone=application.phone,
            property_id=property_id,
            position=application.position,
            department=application.department,
            start_date=application.start_date,
            employment_type=application.employment_type,
            onboarding_status=OnboardingStatus.IN_PROGRESS,
            created_at=datetime.utcnow()
        )
        
        # Store employee in Supabase
        await supabase_service.create_employee(employee)
        
        # Initiate onboarding session
        session = await onboarding_orchestrator.initiate_onboarding(
            application_id=application_id,
            employee_id=employee_id,
            property_id=property_id,
            manager_id=manager_id,
            expires_hours=expires_hours
        )
        
        # Send onboarding email to employee
        property_obj = await supabase_service.get_property_by_id(property_id)
        
        if employee.email and property_obj:
            onboarding_url = f"http://localhost:3000/onboard/welcome/{session.token}"
            
            await email_service.send_email(
                employee.email,
                f"Welcome to {property_obj.name} - Start Your Onboarding",
                f"""
                <h2>Welcome to {property_obj.name}, {employee.first_name}!</h2>
                <p>Congratulations on your new position as <strong>{employee.position}</strong>!</p>
                <p>Please click the link below to begin your onboarding process:</p>
                <p><a href="{onboarding_url}" style="background-color: #4CAF50; color: white; padding: 10px 20px; text-decoration: none; border-radius: 5px; display: inline-block;">Start Onboarding</a></p>
                <p>This link will expire in {expires_hours} hours.</p>
                <p>If you have any questions, please contact HR.</p>
                """,
                f"Welcome to {property_obj.name}! Click here to start your onboarding: {onboarding_url}"
            )
        
        return success_response(
            data={
                "session_id": session.id,
                "employee_id": employee_id,
                "token": session.token,
                "expires_at": session.expires_at.isoformat() if session.expires_at else None,
                "onboarding_url": f"http://localhost:3000/onboard/welcome/{session.token}"
            },
            message="Onboarding session started successfully"
        )
        
    except Exception as e:
        logger.error(f"Failed to start onboarding: {e}")
        return error_response(
            message="Failed to start onboarding",
            error_code=ErrorCode.INTERNAL_SERVER_ERROR,
            status_code=500,
            detail=str(e)
        )

@app.get("/api/onboarding/welcome/{token}")
async def get_onboarding_welcome_data(token: str):
    """
    Get welcome page data for onboarding
    """
    try:
        # Get session by token
        session = await onboarding_orchestrator.get_session_by_token(token)
        
        if not session:
            return error_response(
                message="Invalid or expired token",
                error_code=ErrorCode.AUTHENTICATION_ERROR,
                status_code=401
            )
        
        # Get employee and property data
        employee = await supabase_service.get_employee_by_id(session.employee_id)
        property_obj = await supabase_service.get_property_by_id(session.property_id)
        manager = await supabase_service.get_user_by_id(session.manager_id)
        
        if not employee:
            return not_found_response("Employee not found")
        
        return success_response(
            data={
                "session": {
                    "id": session.id,
                    "status": session.status,
                    "phase": session.phase,
                    "current_step": session.current_step,
                    "completed_steps": session.completed_steps or [],
                    "total_steps": onboarding_orchestrator.total_onboarding_steps,
                    "expires_at": session.expires_at.isoformat() if session.expires_at else None
                },
                "employee": {
                    "id": employee.id,
                    "first_name": employee.first_name,
                    "last_name": employee.last_name,
                    "email": employee.email,
                    "position": employee.position,
                    "department": employee.department,
                    "start_date": employee.start_date.isoformat() if employee.start_date else None,
                    "employment_type": employee.employment_type
                },
                "property": {
                    "id": property_obj.id,
                    "name": property_obj.name,
                    "address": property_obj.address,
                    "city": property_obj.city,
                    "state": property_obj.state,
                    "zip_code": property_obj.zip_code
                } if property_obj else None,
                "manager": {
                    "id": manager.id,
                    "name": f"{manager.first_name} {manager.last_name}",
                    "email": manager.email
                } if manager else None
            },
            message="Welcome data retrieved successfully"
        )
        
    except Exception as e:
        logger.error(f"Failed to get welcome data: {e}")
        return error_response(
            message="Failed to get welcome data",
            error_code=ErrorCode.INTERNAL_SERVER_ERROR,
            status_code=500,
            detail=str(e)
        )

@app.post("/api/onboarding/{session_id}/step/{step_id}")
async def submit_onboarding_step(
    session_id: str,
    step_id: str,
    step_data: Dict[str, Any],
    token: str = Query(...)
):
    """
    Submit data for a specific onboarding step
    """
    try:
        # Verify token and session
        session = await onboarding_orchestrator.get_session_by_token(token)
        
        if not session or session.id != session_id:
            return unauthorized_response("Invalid session or token")
        
        # Convert step_id to OnboardingStep enum
        try:
            step = OnboardingStep(step_id)
        except ValueError:
            return validation_error_response(f"Invalid step ID: {step_id}")
        
        # Extract form data and signature data
        form_data = step_data.get("form_data", {})
        signature_data = step_data.get("signature_data")
        
        # Update step progress
        success = await onboarding_orchestrator.update_step_progress(
            session_id,
            step,
            form_data,
            signature_data
        )
        
        if not success:
            return error_response(
                message="Failed to submit step data",
                error_code=ErrorCode.INTERNAL_SERVER_ERROR,
                status_code=500
            )
        
        # Get updated session
        updated_session = await onboarding_orchestrator.get_session_by_id(session_id)
        
        # Check if employee phase is complete
        if (updated_session and 
            updated_session.phase == OnboardingPhase.EMPLOYEE and 
            step == OnboardingStep.EMPLOYEE_SIGNATURE):
            await onboarding_orchestrator.complete_employee_phase(session_id)
            
            # Send notification to manager
            manager = await supabase_service.get_user_by_id(updated_session.manager_id)
            employee = await supabase_service.get_employee_by_id(updated_session.employee_id)
            
            if manager and manager.email and employee:
                await email_service.send_email(
                    manager.email,
                    f"Onboarding Ready for Review - {employee.first_name} {employee.last_name}",
                    f"""
                    <h2>Onboarding Ready for Manager Review</h2>
                    <p>{employee.first_name} {employee.last_name} has completed their onboarding forms.</p>
                    <p>Please review and complete I-9 Section 2 verification.</p>
                    <p><a href="http://localhost:3000/manager/onboarding/{session_id}/review">Review Onboarding</a></p>
                    """,
                    f"{employee.first_name} {employee.last_name} has completed onboarding forms. Please review."
                )
        
        return success_response(
            data={
                "success": True,
                "current_step": updated_session.current_step if updated_session else step_id,
                "phase": updated_session.phase if updated_session else None,
                "status": updated_session.status if updated_session else None,
                "next_step": _get_next_step(step, updated_session) if updated_session else None
            },
            message="Step submitted successfully"
        )
        
    except Exception as e:
        logger.error(f"Failed to submit step: {e}")
        return error_response(
            message="Failed to submit step",
            error_code=ErrorCode.INTERNAL_SERVER_ERROR,
            status_code=500,
            detail=str(e)
        )

@app.get("/api/onboarding/{session_id}/progress")
async def get_onboarding_progress(
    session_id: str,
    token: str = Query(...)
):
    """
    Get current onboarding progress
    """
    try:
        # Verify token and session
        session = await onboarding_orchestrator.get_session_by_token(token)
        
        if not session or session.id != session_id:
            return unauthorized_response("Invalid session or token")
        
        # Get all form data for the session
        form_data = await supabase_service.get_onboarding_form_data(session_id)
        
        # Calculate progress percentage
        completed_steps = len(session.completed_steps) if session.completed_steps else 0
        total_steps = onboarding_orchestrator.total_onboarding_steps
        progress_percentage = (completed_steps / total_steps) * 100
        
        return success_response(
            data={
                "session_id": session_id,
                "status": session.status,
                "phase": session.phase,
                "current_step": session.current_step,
                "completed_steps": session.completed_steps or [],
                "total_steps": total_steps,
                "progress_percentage": round(progress_percentage, 2),
                "expires_at": session.expires_at.isoformat() if session.expires_at else None,
                "requested_changes": session.requested_changes,
                "form_data": form_data
            },
            message="Progress retrieved successfully"
        )
        
    except Exception as e:
        logger.error(f"Failed to get progress: {e}")
        return error_response(
            message="Failed to get progress",
            error_code=ErrorCode.INTERNAL_SERVER_ERROR,
            status_code=500,
            detail=str(e)
        )

@app.post("/api/onboarding/{session_id}/complete")
async def complete_onboarding(
    session_id: str,
    token: str = Query(...)
):
    """
    Complete employee phase of onboarding
    """
    try:
        # Verify token and session
        session = await onboarding_orchestrator.get_session_by_token(token)
        
        if not session or session.id != session_id:
            return unauthorized_response("Invalid session or token")
        
        # Check if all employee steps are completed
        employee_steps = onboarding_orchestrator.employee_steps
        completed_steps = session.completed_steps or []
        
        missing_steps = [step for step in employee_steps if step not in completed_steps]
        
        if missing_steps:
            return error_response(
                message="Cannot complete onboarding - missing required steps",
                error_code=ErrorCode.VALIDATION_ERROR,
                status_code=400,
                detail=f"Missing steps: {', '.join(missing_steps)}"
            )
        
        # Complete employee phase
        success = await onboarding_orchestrator.complete_employee_phase(session_id)
        
        if not success:
            return error_response(
                message="Failed to complete onboarding",
                error_code=ErrorCode.INTERNAL_SERVER_ERROR,
                status_code=500
            )
        
        # Send notification to manager
        manager = await supabase_service.get_user_by_id(session.manager_id)
        employee = await supabase_service.get_employee_by_id(session.employee_id)
        property_obj = await supabase_service.get_property_by_id(session.property_id)
        
        if manager and manager.email and employee:
            await email_service.send_email(
                manager.email,
                f"Onboarding Ready for Review - {employee.first_name} {employee.last_name}",
                f"""
                <h2>Onboarding Ready for Manager Review</h2>
                <p>{employee.first_name} {employee.last_name} has completed their onboarding forms.</p>
                <p>Property: {property_obj.name if property_obj else 'N/A'}</p>
                <p>Position: {employee.position}</p>
                <p>Please review and complete I-9 Section 2 verification within 3 business days.</p>
                <p><a href="http://localhost:3000/manager/onboarding/{session_id}/review" style="background-color: #4CAF50; color: white; padding: 10px 20px; text-decoration: none; border-radius: 5px; display: inline-block;">Review Onboarding</a></p>
                """,
                f"{employee.first_name} {employee.last_name} has completed onboarding. Please review and complete I-9 verification."
            )
        
        return success_response(
            data={
                "success": True,
                "new_status": OnboardingStatus.MANAGER_REVIEW,
                "new_phase": OnboardingPhase.MANAGER,
                "message": "Thank you for completing your onboarding forms. Your manager will review and complete the verification process."
            },
            message="Onboarding completed successfully"
        )
        
    except Exception as e:
        logger.error(f"Failed to complete onboarding: {e}")
        return error_response(
            message="Failed to complete onboarding",
            error_code=ErrorCode.INTERNAL_SERVER_ERROR,
            status_code=500,
            detail=str(e)
        )

def _get_next_step(current_step: OnboardingStep, session: OnboardingSession) -> Optional[str]:
    """
    Helper function to determine the next step in the onboarding process
    """
    if session.phase == OnboardingPhase.EMPLOYEE:
        steps = onboarding_orchestrator.employee_steps
        try:
            current_index = steps.index(current_step)
            if current_index < len(steps) - 1:
                return steps[current_index + 1]
        except ValueError:
            pass
    elif session.phase == OnboardingPhase.MANAGER:
        steps = onboarding_orchestrator.manager_steps
        try:
            current_index = steps.index(current_step)
            if current_index < len(steps) - 1:
                return steps[current_index + 1]
        except ValueError:
            pass
    elif session.phase == OnboardingPhase.HR:
        steps = onboarding_orchestrator.hr_steps
        try:
            current_index = steps.index(current_step)
            if current_index < len(steps) - 1:
                return steps[current_index + 1]
        except ValueError:
            pass
    
    return None

# ===== MANAGER REVIEW APIs =====

@app.get("/api/manager/onboarding/{session_id}/review")
async def get_onboarding_for_manager_review(
    session_id: str,
    current_user: User = Depends(require_manager_role)
):
    """Get onboarding session for manager review"""
    try:
        # Get session
        session = await onboarding_orchestrator.get_session_by_id(session_id)
        
        if not session:
            raise HTTPException(status_code=404, detail="Onboarding session not found")
        
        # Verify manager has access to this session
        if session.manager_id != current_user.id:
            raise HTTPException(status_code=403, detail="Access denied to this onboarding session")
        
        # Verify session is in manager review phase
        if session.status != OnboardingStatus.MANAGER_REVIEW:
            raise HTTPException(
                status_code=400, 
                detail=f"Session is not ready for manager review. Current status: {session.status}"
            )
        
        # Get employee data
        employee = await supabase_service.get_employee_by_id(session.employee_id)
        if not employee:
            raise HTTPException(status_code=404, detail="Employee not found")
        
        # Get all form data submitted by employee
        form_data = await supabase_service.get_onboarding_form_data(session_id)
        
        # Get documents uploaded by employee
        documents = await supabase_service.get_onboarding_documents(session_id)
        
        return {
            "session": session,
            "employee": employee,
            "form_data": form_data,
            "documents": documents,
            "next_steps": {
                "required": ["i9_section2", "manager_signature"],
                "optional": ["request_changes"]
            }
        }
        
    except HTTPException:
        raise
    except Exception as e:
        logger.error(f"Failed to get onboarding for review: {e}")
        raise HTTPException(status_code=500, detail=f"Failed to retrieve onboarding session: {str(e)}")

@app.post("/api/manager/onboarding/{session_id}/i9-section2")
async def complete_i9_section2(
    session_id: str,
    form_data: Dict[str, Any],
    signature_data: Dict[str, Any],
    current_user: User = Depends(require_manager_role)
):
    """Complete I-9 Section 2 verification"""
    try:
        # Get session
        session = await onboarding_orchestrator.get_session_by_id(session_id)
        
        if not session:
            raise HTTPException(status_code=404, detail="Onboarding session not found")
        
        # Verify manager has access
        if session.manager_id != current_user.id:
            raise HTTPException(status_code=403, detail="Access denied to this onboarding session")
        
        # Verify session is in correct state
        if session.status != OnboardingStatus.MANAGER_REVIEW:
            raise HTTPException(
                status_code=400, 
                detail=f"Session is not ready for I-9 Section 2. Current status: {session.status}"
            )
        
        # Validate I-9 Section 2 data
        required_fields = [
            "document_title_list_a",
            "issuing_authority_list_a",
            "document_number_list_a",
            "expiration_date_list_a"
        ]
        
        # Check if using List B + C instead
        if not form_data.get("document_title_list_a"):
            required_fields = [
                "document_title_list_b",
                "issuing_authority_list_b",
                "document_number_list_b",
                "expiration_date_list_b",
                "document_title_list_c",
                "issuing_authority_list_c",
                "document_number_list_c",
                "expiration_date_list_c"
            ]
        
        missing_fields = [field for field in required_fields if not form_data.get(field)]
        if missing_fields:
            raise HTTPException(
                status_code=400,
                detail=f"Missing required I-9 Section 2 fields: {', '.join(missing_fields)}"
            )
        
        # Store I-9 Section 2 data
        await onboarding_orchestrator.update_step_progress(
            session_id,
            OnboardingStep.I9_SECTION2,
            form_data,
            signature_data
        )
        
        # Create audit entry
        await onboarding_orchestrator.create_audit_entry(
            session_id,
            "I9_SECTION2_COMPLETED",
            current_user.id,
            {
                "completed_by": f"{current_user.first_name} {current_user.last_name}",
                "verification_date": datetime.utcnow().isoformat()
            }
        )
        
        return {
            "success": True,
            "message": "I-9 Section 2 completed successfully",
            "next_step": "manager_signature"
        }
        
    except HTTPException:
        raise
    except Exception as e:
        logger.error(f"Failed to complete I-9 Section 2: {e}")
        raise HTTPException(status_code=500, detail=f"Failed to complete I-9 Section 2: {str(e)}")

@app.post("/api/manager/onboarding/{session_id}/approve")
async def manager_approve_onboarding(
    session_id: str,
    signature_data: Dict[str, Any],
    notes: Optional[str] = None,
    current_user: User = Depends(require_manager_role)
):
    """Manager approves onboarding and sends to HR"""
    try:
        # Get session
        session = await onboarding_orchestrator.get_session_by_id(session_id)
        
        if not session:
            raise HTTPException(status_code=404, detail="Onboarding session not found")
        
        # Verify manager has access
        if session.manager_id != current_user.id:
            raise HTTPException(status_code=403, detail="Access denied to this onboarding session")
        
        # Verify I-9 Section 2 is completed
        i9_section2_data = await supabase_service.get_onboarding_form_data_by_step(
            session_id, 
            OnboardingStep.I9_SECTION2
        )
        
        if not i9_section2_data:
            raise HTTPException(
                status_code=400,
                detail="I-9 Section 2 must be completed before approval"
            )
        
        # Store manager signature
        await onboarding_orchestrator.update_step_progress(
            session_id,
            OnboardingStep.MANAGER_SIGNATURE,
            {"approval_notes": notes} if notes else None,
            signature_data
        )
        
        # Complete manager phase
        success = await onboarding_orchestrator.complete_manager_phase(session_id)
        
        if not success:
            raise HTTPException(status_code=500, detail="Failed to complete manager phase")
        
        # Create audit entry
        await onboarding_orchestrator.create_audit_entry(
            session_id,
            "MANAGER_APPROVED",
            current_user.id,
            {
                "approved_by": f"{current_user.first_name} {current_user.last_name}",
                "approval_notes": notes,
                "approved_at": datetime.utcnow().isoformat()
            }
        )
        
        # Send email notification to HR
        employee = await supabase_service.get_employee_by_id(session.employee_id)
        property_obj = await supabase_service.get_property_by_id(session.property_id)
        
        if employee and property_obj:
            # Get HR users for notification
            hr_users = await supabase_service.get_users_by_role("hr")
            
            for hr_user in hr_users:
                await email_service.send_email(
                    hr_user.email,
                    f"Onboarding Ready for HR Approval - {employee.first_name} {employee.last_name}",
                    f"""
                    <h2>Onboarding Ready for HR Approval</h2>
                    <p>Manager has completed review and approved the onboarding for:</p>
                    <ul>
                        <li><strong>Employee:</strong> {employee.first_name} {employee.last_name}</li>
                        <li><strong>Position:</strong> {employee.position}</li>
                        <li><strong>Property:</strong> {property_obj.name}</li>
                        <li><strong>Manager:</strong> {current_user.first_name} {current_user.last_name}</li>
                    </ul>
                    <p>Please log in to the HR dashboard to complete the final approval.</p>
                    """,
                    f"Onboarding ready for HR approval: {employee.first_name} {employee.last_name}"
                )
        
        return {
            "success": True,
            "message": "Onboarding approved and sent to HR",
            "new_status": OnboardingStatus.HR_APPROVAL
        }
        
    except HTTPException:
        raise
    except Exception as e:
        logger.error(f"Failed to approve onboarding: {e}")
        raise HTTPException(status_code=500, detail=f"Failed to approve onboarding: {str(e)}")

@app.post("/api/manager/onboarding/{session_id}/request-changes")
async def manager_request_changes(
    session_id: str,
    requested_changes: List[Dict[str, str]],  # [{"form": "personal_info", "reason": "..."}]
    current_user: User = Depends(require_manager_role)
):
    """Request changes from employee"""
    try:
        # Get session
        session = await onboarding_orchestrator.get_session_by_id(session_id)
        
        if not session:
            raise HTTPException(status_code=404, detail="Onboarding session not found")
        
        # Verify manager has access
        if session.manager_id != current_user.id:
            raise HTTPException(status_code=403, detail="Access denied to this onboarding session")
        
        # Update session status
        session.status = OnboardingStatus.IN_PROGRESS
        session.phase = OnboardingPhase.EMPLOYEE
        session.requested_changes = requested_changes
        session.updated_at = datetime.utcnow()
        
        await supabase_service.update_onboarding_session(session)
        
        # Create audit entry
        await onboarding_orchestrator.create_audit_entry(
            session_id,
            "CHANGES_REQUESTED",
            current_user.id,
            {
                "requested_by": f"{current_user.first_name} {current_user.last_name}",
                "changes": requested_changes
            }
        )
        
        # Send email to employee
        employee = await supabase_service.get_employee_by_id(session.employee_id)
        
        if employee and employee.email:
            changes_list = "\n".join([
                f"- {change['form']}: {change['reason']}" 
                for change in requested_changes
            ])
            
            await email_service.send_email(
                employee.email,
                "Changes Required - Your Onboarding Application",
                f"""
                <h2>Changes Required</h2>
                <p>Your manager has requested the following changes to your onboarding application:</p>
                <ul>
                {"".join([f"<li><strong>{change['form']}:</strong> {change['reason']}</li>" for change in requested_changes])}
                </ul>
                <p>Please log back in to your onboarding portal to make these updates.</p>
                <p><a href="{os.getenv('FRONTEND_URL', 'http://localhost:3000')}/onboard?token={session.token}">Update My Information</a></p>
                """,
                f"Changes required for your onboarding:\n{changes_list}"
            )
        
        return {
            "success": True,
            "message": "Changes requested from employee",
            "requested_changes": requested_changes
        }
        
    except HTTPException:
        raise
    except Exception as e:
        logger.error(f"Failed to request changes: {e}")
        raise HTTPException(status_code=500, detail=f"Failed to request changes: {str(e)}")

# ===== HR APPROVAL APIs =====

@app.get("/api/hr/onboarding/pending")
async def get_pending_hr_approvals(
    current_user: User = Depends(require_hr_role)
):
    """Get all onboarding sessions pending HR approval"""
    try:
        # Get sessions pending HR approval
        sessions = await onboarding_orchestrator.get_pending_hr_approvals()
        
        # Enrich with employee and property data
        enriched_sessions = []
        
        for session in sessions:
            employee = await supabase_service.get_employee_by_id(session.employee_id)
            property_obj = await supabase_service.get_property_by_id(session.property_id)
            manager = await supabase_service.get_user_by_id(session.manager_id)
            
            enriched_sessions.append({
                "session": session,
                "employee": employee,
                "property": property_obj,
                "manager": manager,
                "days_since_submission": (datetime.utcnow() - session.created_at).days
            })
        
        return {
            "pending_count": len(enriched_sessions),
            "sessions": enriched_sessions
        }
        
    except Exception as e:
        logger.error(f"Failed to get pending HR approvals: {e}")
        raise HTTPException(status_code=500, detail=f"Failed to retrieve pending approvals: {str(e)}")

@app.post("/api/hr/onboarding/{session_id}/approve")
async def hr_approve_onboarding(
    session_id: str,
    signature_data: Dict[str, Any],
    notes: Optional[str] = None,
    current_user: User = Depends(require_hr_role)
):
    """Final HR approval for onboarding"""
    try:
        # Get session
        session = await onboarding_orchestrator.get_session_by_id(session_id)
        
        if not session:
            raise HTTPException(status_code=404, detail="Onboarding session not found")
        
        # Verify session is in HR approval phase
        if session.status != OnboardingStatus.HR_APPROVAL:
            raise HTTPException(
                status_code=400,
                detail=f"Session is not ready for HR approval. Current status: {session.status}"
            )
        
        # Create audit entry for compliance check
        await onboarding_orchestrator.create_audit_entry(
            session_id,
            "COMPLIANCE_CHECK_PASSED",
            current_user.id,
            {
                "check_type": "final_approval",
                "checked_by": f"{current_user.first_name} {current_user.last_name}",
                "notes": notes,
                "checked_at": datetime.utcnow().isoformat()
            }
        )
        
        # Store HR signature
        await onboarding_orchestrator.update_step_progress(
            session_id,
            OnboardingStep.HR_APPROVAL,
            {"approval_notes": notes} if notes else None,
            signature_data
        )
        
        # Approve onboarding
        success = await onboarding_orchestrator.approve_onboarding(
            session_id,
            current_user.id
        )
        
        if not success:
            raise HTTPException(status_code=500, detail="Failed to approve onboarding")
        
        # Create audit entry
        await onboarding_orchestrator.create_audit_entry(
            session_id,
            "HR_APPROVED",
            current_user.id,
            {
                "approved_by": f"{current_user.first_name} {current_user.last_name}",
                "approval_notes": notes,
                "approved_at": datetime.utcnow().isoformat()
            }
        )
        
        # Send congratulations email to employee
        employee = await supabase_service.get_employee_by_id(session.employee_id)
        property_obj = await supabase_service.get_property_by_id(session.property_id)
        
        if employee and employee.email and property_obj:
            await email_service.send_email(
                employee.email,
                f"Welcome to {property_obj.name} - Onboarding Complete!",
                f"""
                <h2>🎉 Congratulations, {employee.first_name}!</h2>
                <p>Your onboarding has been approved and you're officially part of the {property_obj.name} team!</p>
                <h3>What's Next:</h3>
                <ul>
                    <li>Your start date: <strong>{employee.start_date}</strong></li>
                    <li>Report to: <strong>{property_obj.address}</strong></li>
                    <li>Your position: <strong>{employee.position}</strong></li>
                </ul>
                <p>If you have any questions, please contact HR or your manager.</p>
                <p>We're excited to have you on the team!</p>
                """,
                f"Welcome to {property_obj.name}! Your onboarding is complete."
            )
        
        return {
            "success": True,
            "message": "Onboarding approved successfully",
            "new_status": OnboardingStatus.APPROVED,
            "employee": employee
        }
        
    except HTTPException:
        raise
    except Exception as e:
        logger.error(f"Failed to approve onboarding: {e}")
        raise HTTPException(status_code=500, detail=f"Failed to approve onboarding: {str(e)}")

@app.post("/api/hr/onboarding/{session_id}/reject")
async def hr_reject_onboarding(
    session_id: str,
    rejection_reason: str,
    current_user: User = Depends(require_hr_role)
):
    """HR rejection of onboarding"""
    try:
        # Get session
        session = await onboarding_orchestrator.get_session_by_id(session_id)
        
        if not session:
            raise HTTPException(status_code=404, detail="Onboarding session not found")
        
        # Reject onboarding
        success = await onboarding_orchestrator.reject_onboarding(
            session_id,
            current_user.id,
            rejection_reason
        )
        
        if not success:
            raise HTTPException(status_code=500, detail="Failed to reject onboarding")
        
        # Create audit entry
        await onboarding_orchestrator.create_audit_entry(
            session_id,
            "HR_REJECTED",
            current_user.id,
            {
                "rejected_by": f"{current_user.first_name} {current_user.last_name}",
                "rejection_reason": rejection_reason,
                "rejected_at": datetime.utcnow().isoformat()
            }
        )
        
        # Send email to employee and manager
        employee = await supabase_service.get_employee_by_id(session.employee_id)
        manager = await supabase_service.get_user_by_id(session.manager_id)
        property_obj = await supabase_service.get_property_by_id(session.property_id)
        
        if employee and employee.email:
            await email_service.send_email(
                employee.email,
                "Update on Your Onboarding Application",
                f"""
                <h2>Onboarding Application Update</h2>
                <p>Dear {employee.first_name},</p>
                <p>After careful review, we are unable to proceed with your onboarding at this time.</p>
                <p><strong>Reason:</strong> {rejection_reason}</p>
                <p>If you have questions or would like to discuss this decision, please contact HR.</p>
                """,
                f"Your onboarding application has been updated. Reason: {rejection_reason}"
            )
        
        if manager and manager.email:
            await email_service.send_email(
                manager.email,
                f"Onboarding Rejected - {employee.first_name if employee else 'Employee'}",
                f"""
                <h2>Onboarding Rejected by HR</h2>
                <p>The onboarding for {employee.first_name} {employee.last_name} has been rejected.</p>
                <p><strong>Reason:</strong> {rejection_reason}</p>
                <p><strong>Property:</strong> {property_obj.name if property_obj else 'N/A'}</p>
                """,
                f"Onboarding rejected for {employee.first_name if employee else 'employee'}. Reason: {rejection_reason}"
            )
        
        return {
            "success": True,
            "message": "Onboarding rejected",
            "new_status": OnboardingStatus.REJECTED
        }
        
    except HTTPException:
        raise
    except Exception as e:
        logger.error(f"Failed to reject onboarding: {e}")
        raise HTTPException(status_code=500, detail=f"Failed to reject onboarding: {str(e)}")

@app.post("/api/hr/onboarding/{session_id}/request-changes")
async def hr_request_changes(
    session_id: str,
    requested_changes: List[Dict[str, str]],  # [{"form": "w4_form", "reason": "..."}]
    request_from: str = "employee",  # "employee" or "manager"
    current_user: User = Depends(require_hr_role)
):
    """HR requests specific form updates"""
    try:
        # Get session
        session = await onboarding_orchestrator.get_session_by_id(session_id)
        
        if not session:
            raise HTTPException(status_code=404, detail="Onboarding session not found")
        
        # Determine who should make changes
        if request_from == "manager":
            # Send back to manager review
            session.status = OnboardingStatus.MANAGER_REVIEW
            session.phase = OnboardingPhase.MANAGER
        else:
            # Send back to employee
            session.status = OnboardingStatus.IN_PROGRESS
            session.phase = OnboardingPhase.EMPLOYEE
        
        session.requested_changes = requested_changes
        session.updated_at = datetime.utcnow()
        
        await supabase_service.update_onboarding_session(session)
        
        # Create audit entry
        await onboarding_orchestrator.create_audit_entry(
            session_id,
            "HR_REQUESTED_CHANGES",
            current_user.id,
            {
                "requested_by": f"{current_user.first_name} {current_user.last_name}",
                "request_from": request_from,
                "changes": requested_changes
            }
        )
        
        # Send appropriate email
        employee = await supabase_service.get_employee_by_id(session.employee_id)
        manager = await supabase_service.get_user_by_id(session.manager_id)
        
        changes_html = "".join([
            f"<li><strong>{change['form']}:</strong> {change['reason']}</li>" 
            for change in requested_changes
        ])
        
        if request_from == "manager" and manager and manager.email:
            await email_service.send_email(
                manager.email,
                "HR Review - Changes Required",
                f"""
                <h2>HR has requested changes</h2>
                <p>Please review and update the following items:</p>
                <ul>{changes_html}</ul>
                <p>Log in to the manager dashboard to make these updates.</p>
                """,
                f"HR has requested changes to the onboarding"
            )
        elif employee and employee.email:
            await email_service.send_email(
                employee.email,
                "Update Required - Your Onboarding Application",
                f"""
                <h2>Updates Required</h2>
                <p>HR has requested the following updates to your onboarding:</p>
                <ul>{changes_html}</ul>
                <p><a href="{os.getenv('FRONTEND_URL', 'http://localhost:3000')}/onboard?token={session.token}">Update My Information</a></p>
                """,
                f"HR has requested updates to your onboarding"
            )
        
        return {
            "success": True,
            "message": f"Changes requested from {request_from}",
            "requested_changes": requested_changes,
            "new_phase": session.phase
        }
        
    except HTTPException:
        raise
    except Exception as e:
        logger.error(f"Failed to request changes: {e}")
        raise HTTPException(status_code=500, detail=f"Failed to request changes: {str(e)}")

# ===== EMAIL NOTIFICATION HELPERS =====

@app.post("/api/internal/send-phase-completion-email")
async def send_phase_completion_email(
    session_id: str,
    phase_completed: str
):
    """Internal endpoint to send phase completion emails"""
    try:
        session = await onboarding_orchestrator.get_session_by_id(session_id)
        if not session:
            return {"success": False, "message": "Session not found"}
        
        employee = await supabase_service.get_employee_by_id(session.employee_id)
        property_obj = await supabase_service.get_property_by_id(session.property_id)
        manager = await supabase_service.get_user_by_id(session.manager_id)
        
        if phase_completed == "employee" and manager and manager.email:
            await email_service.send_email(
                manager.email,
                f"Onboarding Ready for Review - {employee.first_name} {employee.last_name}",
                f"""
                <h2>Employee Onboarding Completed</h2>
                <p>{employee.first_name} {employee.last_name} has completed their onboarding forms.</p>
                <p><strong>Position:</strong> {employee.position}</p>
                <p><strong>Property:</strong> {property_obj.name}</p>
                <p>Please log in to complete I-9 Section 2 verification within 3 business days.</p>
                """,
                f"{employee.first_name} {employee.last_name} has completed onboarding"
            )
        
        return {"success": True}
        
    except Exception as e:
        logger.error(f"Failed to send phase completion email: {e}")
        return {"success": False, "message": str(e)}

# ===== COMPLIANCE ENDPOINTS =====

@app.post("/api/compliance/validate-i9-supplement-a")
async def validate_i9_supplement_a(
    form_data: dict,
    auto_filled_fields: List[str],
    current_user=Depends(get_current_user)
):
    """Validate I-9 Supplement A compliance requirements"""
    try:
        # Get user role
        user_role = UserRole(current_user.role)
        
        # Validate auto-fill compliance
        is_valid, violations = compliance_engine.validate_auto_fill_compliance(
            DocumentCategory.I9_SUPPLEMENT_A,
            form_data,
            auto_filled_fields,
            user_role,
            current_user.id,
            form_data.get('document_id', '')
        )
        
        # Validate supplement A restrictions
        is_valid_supplement, supplement_violations = compliance_engine.validate_i9_supplement_a_restrictions(
            form_data,
            user_role,
            current_user.id,
            form_data.get('document_id', '')
        )
        
        all_violations = violations + supplement_violations
        
        return {
            "is_compliant": is_valid and is_valid_supplement,
            "violations": all_violations,
            "user_role": user_role.value,
            "timestamp": datetime.now().isoformat()
        }
        
    except Exception as e:
        logger.error(f"Compliance validation error: {e}")
        raise HTTPException(status_code=500, detail=str(e))

@app.post("/api/compliance/validate-i9-supplement-b-access")
async def validate_i9_supplement_b_access(
    current_user=Depends(get_current_user)
):
    """Validate I-9 Supplement B access control"""
    try:
        user_role = UserRole(current_user.role)
        
        is_valid, violations = compliance_engine.validate_i9_supplement_b_access(
            user_role,
            current_user.id,
            'supplement-b-check'
        )
        
        return {
            "has_access": is_valid,
            "violations": violations,
            "user_role": user_role.value,
            "timestamp": datetime.now().isoformat()
        }
        
    except Exception as e:
        logger.error(f"Access validation error: {e}")
        raise HTTPException(status_code=500, detail=str(e))

@app.post("/api/compliance/validate-digital-signature")
async def validate_digital_signature(
    signature_data: dict,
    document_category: str,
    current_user=Depends(get_current_user)
):
    """Validate digital signature ESIGN Act compliance"""
    try:
        user_role = UserRole(current_user.role)
        doc_category = DocumentCategory(document_category)
        
        is_valid, violations = compliance_engine.validate_digital_signature_compliance(
            doc_category,
            signature_data,
            user_role,
            current_user.id,
            signature_data.get('document_id', '')
        )
        
        return {
            "is_compliant": is_valid,
            "violations": violations,
            "esign_metadata_present": all([
                signature_data.get('signature_hash'),
                signature_data.get('timestamp'),
                signature_data.get('ip_address'),
                signature_data.get('user_agent')
            ]),
            "timestamp": datetime.now().isoformat()
        }
        
    except Exception as e:
        logger.error(f"Signature validation error: {e}")
        raise HTTPException(status_code=500, detail=str(e))

@app.get("/api/compliance/i9-deadlines/{id}")
async def get_i9_deadlines(
    id: str,
    current_user=Depends(get_current_user)
):
    """Get I-9 Section 2 deadline information for an employee"""
    try:
        # Get employee hire date
        employee = await supabase_service.get_employee_by_id(id)
        if not employee:
            raise HTTPException(status_code=404, detail="Employee not found")
        
        hire_date = datetime.strptime(employee.hire_date, "%Y-%m-%d").date()
        
        # Check if I-9 Section 2 is completed
        onboarding_session = await supabase_service.get_active_onboarding_by_employee(id)
        section2_completed = False
        section2_date = None
        
        if onboarding_session and onboarding_session.get('i9_section2_data'):
            section2_completed = True
            section2_date = onboarding_session['i9_section2_data'].get('verification_date')
            if section2_date:
                section2_date = datetime.strptime(section2_date, "%Y-%m-%d").date()
        
        # Validate compliance
        is_compliant, deadline, warnings = compliance_engine.validate_i9_three_day_compliance(
            id,
            f"i9-{id}",
            hire_date,
            section2_date
        )
        
        return {
            "employee_id": employee_id,
            "employee_name": f"{employee.first_name} {employee.last_name}",
            "hire_date": hire_date.isoformat(),
            "deadline_date": deadline.deadline_date.isoformat(),
            "business_days_remaining": deadline.business_days_remaining,
            "is_compliant": is_compliant,
            "section2_completed": section2_completed,
            "section2_completion_date": section2_date.isoformat() if section2_date else None,
            "warnings": warnings,
            "timestamp": datetime.now().isoformat()
        }
        
    except HTTPException:
        raise
    except Exception as e:
        logger.error(f"Failed to get I-9 deadlines: {e}")
        raise HTTPException(status_code=500, detail=str(e))

@app.get("/api/compliance/dashboard")
async def get_compliance_dashboard(
    current_user=Depends(get_current_user)
):
    """Get compliance dashboard data"""
    try:
        user_role = UserRole(current_user.role)
        property_id = current_user.property_id if hasattr(current_user, 'property_id') else None
        
        dashboard = compliance_engine.get_compliance_dashboard(user_role, property_id)
        
        return {
            "dashboard": dashboard,
            "user_role": user_role.value,
            "timestamp": datetime.now().isoformat()
        }
        
    except Exception as e:
        logger.error(f"Failed to get compliance dashboard: {e}")
        raise HTTPException(status_code=500, detail=str(e))

@app.get("/api/compliance/audit-trail")
async def get_compliance_audit_trail(
    employee_id: Optional[str] = None,
    document_id: Optional[str] = None,
    limit: int = 100,
    current_user=Depends(get_current_user)
):
    """Get compliance audit trail entries"""
    try:
        # In production, this would query from database
        # For now, return mock data structure
        entries = [
            {
                "id": str(uuid.uuid4()),
                "timestamp": datetime.now().isoformat(),
                "action": "I-9 Section 1 Completed",
                "documentType": "I-9 Form",
                "documentId": document_id or "i9-001",
                "userId": employee_id or "emp-123",
                "userName": "John Doe",
                "userRole": "employee",
                "ipAddress": "192.168.1.100",
                "details": "Employee completed I-9 Section 1 with citizenship attestation",
                "complianceType": "i9",
                "severity": "info",
                "federalReference": "Immigration and Nationality Act Section 274A"
            }
        ]
        
        return {
            "entries": entries,
            "total": len(entries),
            "limit": limit,
            "timestamp": datetime.now().isoformat()
        }
        
    except Exception as e:
        logger.error(f"Failed to get audit trail: {e}")
        raise HTTPException(status_code=500, detail=str(e))

# Document Retention Endpoints

@app.post("/api/retention/calculate")
async def calculate_retention_date(
    document_type: str,
    hire_date: str,
    termination_date: Optional[str] = None,
    current_user=Depends(get_current_user)
):
    """Calculate document retention date based on federal requirements"""
    try:
        doc_type = DocumentType(document_type)
        hire_dt = datetime.strptime(hire_date, "%Y-%m-%d").date()
        term_dt = datetime.strptime(termination_date, "%Y-%m-%d").date() if termination_date else None
        
        if doc_type == DocumentType.I9_FORM:
            retention_date, method = retention_service.calculate_i9_retention_date(hire_dt, term_dt)
        elif doc_type == DocumentType.W4_FORM:
            retention_date, method = retention_service.calculate_w4_retention_date(hire_dt.year)
        else:
            # Default 3-year retention
            retention_date = hire_dt + timedelta(days=3*365)
            method = "3 years from hire date (default)"
        
        return {
            "document_type": document_type,
            "hire_date": hire_date,
            "termination_date": termination_date,
            "retention_end_date": retention_date.isoformat(),
            "calculation_method": method,
            "days_until_expiration": (retention_date - date.today()).days
        }
        
    except Exception as e:
        logger.error(f"Failed to calculate retention: {e}")
        raise HTTPException(status_code=500, detail=str(e))

@app.get("/api/retention/dashboard")
async def get_retention_dashboard(
    current_user=Depends(get_current_user)
):
    """Get document retention dashboard"""
    try:
        user_role = UserRole(current_user.role)
        dashboard = retention_service.get_retention_dashboard(user_role)
        
        return {
            "dashboard": dashboard,
            "user_role": user_role.value,
            "timestamp": datetime.now().isoformat()
        }
        
    except Exception as e:
        logger.error(f"Failed to get retention dashboard: {e}")
        raise HTTPException(status_code=500, detail=str(e))

@app.post("/api/retention/legal-hold/{id}")
async def place_legal_hold(
    id: str,
    reason: str,
    current_user=Depends(get_current_user)
):
    """Place legal hold on a document"""
    try:
        if current_user.role != 'hr':
            raise HTTPException(status_code=403, detail="Only HR can place legal holds")
        
        success = retention_service.place_legal_hold(id, reason)
        
        if not success:
            raise HTTPException(status_code=404, detail="Document not found")
        
        return {
            "success": True,
            "document_id": id,
            "action": "legal_hold_placed",
            "reason": reason,
            "placed_by": current_user.email,
            "timestamp": datetime.now().isoformat()
        }
        
    except HTTPException:
        raise
    except Exception as e:
        logger.error(f"Failed to place legal hold: {e}")
        raise HTTPException(status_code=500, detail=str(e))

if __name__ == "__main__":
    import uvicorn
    uvicorn.run(app, host="0.0.0.0", port=8000, log_level="info")<|MERGE_RESOLUTION|>--- conflicted
+++ resolved
@@ -258,231 +258,6 @@
 
 @app.get("/healthz")
 async def healthz():
-<<<<<<< HEAD
-    return {
-        "status": "ok",
-        "timestamp": datetime.now(timezone.utc),
-        "version": "2.0.0"
-    }
-
-# Public Property Info Endpoint (No Authentication Required)
-@app.get("/properties/{property_id}/info")
-async def get_property_public_info(property_id: str):
-    """Get basic property information for job application form (public access)"""
-    
-    # Check if property exists
-    if property_id not in database["properties"]:
-        raise HTTPException(status_code=404, detail="Property not found")
-    
-    property_obj = database["properties"][property_id]
-    
-    # Check if property is active
-    if not property_obj.is_active:
-        raise HTTPException(status_code=404, detail="Property is not accepting applications")
-    
-    # Define available departments and positions based on hotel operations
-    departments_and_positions = {
-        "Management": [
-            "General Manager",
-            "Assistant General Manager"
-        ],
-        "Front Desk": [
-            "Front Desk Agent",
-            "Night Auditor",
-            "Manager on Duty"
-        ],
-        "Housekeeping": [
-            "Housekeeper",
-            "Housekeeping Supervisor",
-            "Laundry Attendant",
-            "Groundskeeper"
-        ],
-        "Food & Beverage": [
-            "Breakfast Attendant"
-        ],
-        "Maintenance": [
-            "Maintenance Technician",
-            "Groundskeeper"
-        ]
-    }
-    
-    # Return basic property information needed for the application form
-    return {
-        "property": {
-            "id": property_obj.id,
-            "name": property_obj.name,
-            "address": property_obj.address,
-            "city": property_obj.city,
-            "state": property_obj.state,
-            "zip_code": property_obj.zip_code,
-            "phone": property_obj.phone
-        },
-        "departments_and_positions": departments_and_positions,
-        "application_url": f"/apply/{property_id}",
-        "is_accepting_applications": True
-    }
-
-# Job Application Submission Endpoint (No Authentication Required)
-@app.post("/apply/{property_id}")
-async def submit_job_application(property_id: str, application_data: JobApplicationData):
-    """Submit job application (public endpoint)"""
-    
-    # Validate property exists and is active
-    if property_id not in database["properties"]:
-        raise HTTPException(status_code=404, detail="Property not found")
-    
-    property_obj = database["properties"][property_id]
-    
-    # Check if property is accepting applications
-    if not property_obj.is_active:
-        raise HTTPException(status_code=400, detail="Property is not currently accepting applications")
-    
-    # Validate department and position are available for this property
-    departments_and_positions = {
-        "Management": [
-            "General Manager",
-            "Assistant General Manager"
-        ],
-        "Front Desk": [
-            "Front Desk Agent",
-            "Night Auditor", 
-            "Manager on Duty"
-        ],
-        "Housekeeping": [
-            "Housekeeper",
-            "Housekeeping Supervisor",
-            "Laundry Attendant",
-            "Groundskeeper"
-        ],
-        "Food & Beverage": [
-            "Breakfast Attendant"
-        ],
-        "Maintenance": [
-            "Maintenance Technician",
-            "Groundskeeper"
-        ]
-    }
-    
-    # Validate department exists
-    if application_data.department not in departments_and_positions:
-        raise HTTPException(
-            status_code=400, 
-            detail=f"Invalid department. Available departments: {list(departments_and_positions.keys())}"
-        )
-    
-    # Validate position exists in the department
-    if application_data.position not in departments_and_positions[application_data.department]:
-        raise HTTPException(
-            status_code=400,
-            detail=f"Invalid position for {application_data.department}. Available positions: {departments_and_positions[application_data.department]}"
-        )
-    
-    # Check for duplicate applications (same email + property + position)
-    existing_application = None
-    for app in database["applications"].values():
-        if (app.property_id == property_id and 
-            app.applicant_data.get("email", "").lower() == application_data.email.lower() and
-            app.position == application_data.position and
-            app.status == ApplicationStatus.PENDING):
-            existing_application = app
-            break
-    
-    if existing_application:
-        raise HTTPException(
-            status_code=400,
-            detail=f"You have already submitted an application for {application_data.position} at this property. Please wait for a response before applying again."
-        )
-    
-    # Create application record
-    application_id = str(uuid.uuid4())
-    
-    # Convert application data to dictionary format expected by JobApplication model
-    applicant_data = {
-        # Personal Information
-        "first_name": application_data.first_name,
-        "middle_initial": application_data.middle_initial,
-        "last_name": application_data.last_name,
-        "email": application_data.email,
-        "phone": application_data.phone,
-        "phone_type": application_data.phone_type,
-        "secondary_phone": application_data.secondary_phone,
-        "secondary_phone_type": application_data.secondary_phone_type,
-        "address": application_data.address,
-        "apartment_unit": application_data.apartment_unit,
-        "city": application_data.city,
-        "state": application_data.state,
-        "zip_code": application_data.zip_code,
-        
-        # Position Information
-        "salary_desired": application_data.salary_desired,
-        
-        # Work Authorization & Legal
-        "work_authorized": application_data.work_authorized,
-        "sponsorship_required": application_data.sponsorship_required,
-        "age_verification": application_data.age_verification,
-        "conviction_record": application_data.conviction_record.model_dump(),
-        
-        # Availability
-        "start_date": application_data.start_date,
-        "shift_preference": application_data.shift_preference,
-        "employment_type": application_data.employment_type,
-        "seasonal_start_date": application_data.seasonal_start_date,
-        "seasonal_end_date": application_data.seasonal_end_date,
-        
-        # Previous Hotel Employment
-        "previous_hotel_employment": application_data.previous_hotel_employment,
-        "previous_hotel_details": application_data.previous_hotel_details,
-        
-        # How did you hear about us
-        "how_heard": application_data.how_heard,
-        "how_heard_detailed": application_data.how_heard_detailed,
-        
-        # References
-        "personal_reference": application_data.personal_reference.model_dump(),
-        
-        # Military Service
-        "military_service": application_data.military_service.model_dump(),
-        
-        # Education & Employment History
-        "education_history": [edu.model_dump() for edu in application_data.education_history],
-        "employment_history": [emp.model_dump() for emp in application_data.employment_history],
-        
-        # Skills & Additional Info
-        "skills_languages_certifications": application_data.skills_languages_certifications,
-        "voluntary_self_identification": application_data.voluntary_self_identification.model_dump() if application_data.voluntary_self_identification else None,
-        
-        # Experience (legacy fields kept for compatibility)
-        "experience_years": application_data.experience_years,
-        "hotel_experience": application_data.hotel_experience,
-        
-        # Additional Comments
-        "additional_comments": application_data.additional_comments
-    }
-    
-    # Create JobApplication instance
-    job_application = JobApplication(
-        id=application_id,
-        property_id=property_id,
-        department=application_data.department,
-        position=application_data.position,
-        applicant_data=applicant_data,
-        status=ApplicationStatus.PENDING,
-        applied_at=datetime.now(timezone.utc)
-    )
-    
-    # Store application in database
-    database["applications"][application_id] = job_application
-    
-    # Return confirmation response
-    return JobApplicationResponse(
-        success=True,
-        message="Your application has been submitted successfully!",
-        application_id=application_id,
-        property_name=property_obj.name,
-        position_applied=f"{application_data.position} - {application_data.department}",
-        next_steps="Our hiring team will review your application and contact you within 3-5 business days. Thank you for your interest in joining our team!"
-    )
-=======
     """Health check with Supabase status"""
     try:
         connection_status = await supabase_service.health_check()
@@ -502,7 +277,6 @@
             status_code=503,
             detail=str(e)
         )
->>>>>>> 80f2cc75
 
 @app.post("/auth/login", response_model=LoginResponse)
 async def login(request: Request):
